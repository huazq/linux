/* i915_irq.c -- IRQ support for the I915 -*- linux-c -*-
 */
/*
 * Copyright 2003 Tungsten Graphics, Inc., Cedar Park, Texas.
 * All Rights Reserved.
 *
 * Permission is hereby granted, free of charge, to any person obtaining a
 * copy of this software and associated documentation files (the
 * "Software"), to deal in the Software without restriction, including
 * without limitation the rights to use, copy, modify, merge, publish,
 * distribute, sub license, and/or sell copies of the Software, and to
 * permit persons to whom the Software is furnished to do so, subject to
 * the following conditions:
 *
 * The above copyright notice and this permission notice (including the
 * next paragraph) shall be included in all copies or substantial portions
 * of the Software.
 *
 * THE SOFTWARE IS PROVIDED "AS IS", WITHOUT WARRANTY OF ANY KIND, EXPRESS
 * OR IMPLIED, INCLUDING BUT NOT LIMITED TO THE WARRANTIES OF
 * MERCHANTABILITY, FITNESS FOR A PARTICULAR PURPOSE AND NON-INFRINGEMENT.
 * IN NO EVENT SHALL TUNGSTEN GRAPHICS AND/OR ITS SUPPLIERS BE LIABLE FOR
 * ANY CLAIM, DAMAGES OR OTHER LIABILITY, WHETHER IN AN ACTION OF CONTRACT,
 * TORT OR OTHERWISE, ARISING FROM, OUT OF OR IN CONNECTION WITH THE
 * SOFTWARE OR THE USE OR OTHER DEALINGS IN THE SOFTWARE.
 *
 */

#include "drmP.h"
#include "drm.h"
#include "i915_drm.h"
#include "i915_drv.h"

#define MAX_NOPID ((u32)~0)

/** These are the interrupts used by the driver */
#define I915_INTERRUPT_ENABLE_MASK (I915_USER_INTERRUPT |		\
				    I915_ASLE_INTERRUPT |		\
				    I915_DISPLAY_PIPE_A_EVENT_INTERRUPT | \
				    I915_DISPLAY_PIPE_B_EVENT_INTERRUPT)

void
i915_enable_irq(drm_i915_private_t *dev_priv, u32 mask)
{
	if ((dev_priv->irq_mask_reg & mask) != 0) {
		dev_priv->irq_mask_reg &= ~mask;
		I915_WRITE(IMR, dev_priv->irq_mask_reg);
		(void) I915_READ(IMR);
	}
}

static inline void
i915_disable_irq(drm_i915_private_t *dev_priv, u32 mask)
{
	if ((dev_priv->irq_mask_reg & mask) != mask) {
		dev_priv->irq_mask_reg |= mask;
		I915_WRITE(IMR, dev_priv->irq_mask_reg);
		(void) I915_READ(IMR);
	}
}

/**
 * i915_pipe_enabled - check if a pipe is enabled
 * @dev: DRM device
 * @pipe: pipe to check
 *
 * Reading certain registers when the pipe is disabled can hang the chip.
 * Use this routine to make sure the PLL is running and the pipe is active
 * before reading such registers if unsure.
 */
static int
i915_pipe_enabled(struct drm_device *dev, int pipe)
{
	drm_i915_private_t *dev_priv = (drm_i915_private_t *) dev->dev_private;
	unsigned long pipeconf = pipe ? PIPEBCONF : PIPEACONF;

	if (I915_READ(pipeconf) & PIPEACONF_ENABLE)
		return 1;

	return 0;
}

/**
 * Interrupts that are always left unmasked.
 *
<<<<<<< HEAD
 * This function will be called with the HW lock held.
 * Because this function must grab the ring mutex (dev->struct_mutex),
 * it can no longer run at soft irq time. We'll fix this when we do
 * the DRI2 swap buffer work.
 */
static void i915_vblank_tasklet(struct drm_device *dev)
{
	drm_i915_private_t *dev_priv = (drm_i915_private_t *) dev->dev_private;
	unsigned long irqflags;
	struct list_head *list, *tmp, hits, *hit;
	int nhits, nrects, slice[2], upper[2], lower[2], i;
	unsigned counter[2];
	struct drm_drawable_info *drw;
	drm_i915_sarea_t *sarea_priv = dev_priv->sarea_priv;
	u32 cpp = dev_priv->cpp;
	u32 cmd = (cpp == 4) ? (XY_SRC_COPY_BLT_CMD |
				XY_SRC_COPY_BLT_WRITE_ALPHA |
				XY_SRC_COPY_BLT_WRITE_RGB)
			     : XY_SRC_COPY_BLT_CMD;
	u32 src_pitch = sarea_priv->pitch * cpp;
	u32 dst_pitch = sarea_priv->pitch * cpp;
	u32 ropcpp = (0xcc << 16) | ((cpp - 1) << 24);
	RING_LOCALS;

	mutex_lock(&dev->struct_mutex);

	if (IS_I965G(dev) && sarea_priv->front_tiled) {
		cmd |= XY_SRC_COPY_BLT_DST_TILED;
		dst_pitch >>= 2;
	}
	if (IS_I965G(dev) && sarea_priv->back_tiled) {
		cmd |= XY_SRC_COPY_BLT_SRC_TILED;
		src_pitch >>= 2;
	}

	counter[0] = drm_vblank_count(dev, 0);
	counter[1] = drm_vblank_count(dev, 1);

	DRM_DEBUG("\n");

	INIT_LIST_HEAD(&hits);

	nhits = nrects = 0;

	spin_lock_irqsave(&dev_priv->swaps_lock, irqflags);

	/* Find buffer swaps scheduled for this vertical blank */
	list_for_each_safe(list, tmp, &dev_priv->vbl_swaps.head) {
		drm_i915_vbl_swap_t *vbl_swap =
			list_entry(list, drm_i915_vbl_swap_t, head);
		int pipe = vbl_swap->pipe;

		if ((counter[pipe] - vbl_swap->sequence) > (1<<23))
			continue;

		list_del(list);
		dev_priv->swaps_pending--;
		drm_vblank_put(dev, pipe);

		spin_unlock(&dev_priv->swaps_lock);
		spin_lock(&dev->drw_lock);

		drw = drm_get_drawable_info(dev, vbl_swap->drw_id);

		list_for_each(hit, &hits) {
			drm_i915_vbl_swap_t *swap_cmp =
				list_entry(hit, drm_i915_vbl_swap_t, head);
			struct drm_drawable_info *drw_cmp =
				drm_get_drawable_info(dev, swap_cmp->drw_id);

			/* Make sure both drawables are still
			 * around and have some rectangles before
			 * we look inside to order them for the
			 * blts below.
			 */
			if (drw_cmp && drw_cmp->num_rects > 0 &&
			    drw && drw->num_rects > 0 &&
			    drw_cmp->rects[0].y1 > drw->rects[0].y1) {
				list_add_tail(list, hit);
				break;
			}
		}
=======
 * Since pipe events are edge-triggered from the PIPESTAT register to IIR,
 * we leave them always unmasked in IMR and then control enabling them through
 * PIPESTAT alone.
 */
#define I915_INTERRUPT_ENABLE_FIX (I915_ASLE_INTERRUPT | \
				   I915_DISPLAY_PIPE_A_EVENT_INTERRUPT |  \
				   I915_DISPLAY_PIPE_B_EVENT_INTERRUPT)
>>>>>>> c07f62e5

/** Interrupts that we mask and unmask at runtime. */
#define I915_INTERRUPT_ENABLE_VAR (I915_USER_INTERRUPT)

/** These are all of the interrupts used by the driver */
#define I915_INTERRUPT_ENABLE_MASK (I915_INTERRUPT_ENABLE_FIX | \
				    I915_INTERRUPT_ENABLE_VAR)

void
i915_enable_irq(drm_i915_private_t *dev_priv, u32 mask)
{
	if ((dev_priv->irq_mask_reg & mask) != 0) {
		dev_priv->irq_mask_reg &= ~mask;
		I915_WRITE(IMR, dev_priv->irq_mask_reg);
		(void) I915_READ(IMR);
	}
}

<<<<<<< HEAD
	if (nhits == 0) {
		spin_unlock_irqrestore(&dev_priv->swaps_lock, irqflags);
		mutex_unlock(&dev->struct_mutex);
		return;
=======
static inline void
i915_disable_irq(drm_i915_private_t *dev_priv, u32 mask)
{
	if ((dev_priv->irq_mask_reg & mask) != mask) {
		dev_priv->irq_mask_reg |= mask;
		I915_WRITE(IMR, dev_priv->irq_mask_reg);
		(void) I915_READ(IMR);
>>>>>>> c07f62e5
	}
}

static inline u32
i915_pipestat(int pipe)
{
	if (pipe == 0)
		return PIPEASTAT;
	if (pipe == 1)
		return PIPEBSTAT;
	BUG_ON(1);
}

void
i915_enable_pipestat(drm_i915_private_t *dev_priv, int pipe, u32 mask)
{
	if ((dev_priv->pipestat[pipe] & mask) != mask) {
		u32 reg = i915_pipestat(pipe);

		dev_priv->pipestat[pipe] |= mask;
		/* Enable the interrupt, clear any pending status */
		I915_WRITE(reg, dev_priv->pipestat[pipe] | (mask >> 16));
		(void) I915_READ(reg);
	}
}

void
i915_disable_pipestat(drm_i915_private_t *dev_priv, int pipe, u32 mask)
{
	if ((dev_priv->pipestat[pipe] & mask) != 0) {
		u32 reg = i915_pipestat(pipe);

		dev_priv->pipestat[pipe] &= ~mask;
		I915_WRITE(reg, dev_priv->pipestat[pipe]);
		(void) I915_READ(reg);
	}
}

/**
 * i915_pipe_enabled - check if a pipe is enabled
 * @dev: DRM device
 * @pipe: pipe to check
 *
 * Reading certain registers when the pipe is disabled can hang the chip.
 * Use this routine to make sure the PLL is running and the pipe is active
 * before reading such registers if unsure.
 */
static int
i915_pipe_enabled(struct drm_device *dev, int pipe)
{
	drm_i915_private_t *dev_priv = (drm_i915_private_t *) dev->dev_private;
	unsigned long pipeconf = pipe ? PIPEBCONF : PIPEACONF;

<<<<<<< HEAD
	/* Emit blits for buffer swaps, partitioning both outputs into as many
	 * slices as there are buffer swaps scheduled in order to avoid tearing
	 * (based on the assumption that a single buffer swap would always
	 * complete before scanout starts).
	 */
	for (i = 0; i++ < nhits;
	     upper[0] = lower[0], lower[0] += slice[0],
	     upper[1] = lower[1], lower[1] += slice[1]) {
		if (i == nhits)
			lower[0] = lower[1] = sarea_priv->height;

		list_for_each(hit, &hits) {
			drm_i915_vbl_swap_t *swap_hit =
				list_entry(hit, drm_i915_vbl_swap_t, head);
			struct drm_clip_rect *rect;
			int num_rects, pipe;
			unsigned short top, bottom;

			drw = drm_get_drawable_info(dev, swap_hit->drw_id);

			/* The drawable may have been destroyed since
			 * the vblank swap was queued
			 */
			if (!drw)
				continue;

			rect = drw->rects;
			pipe = swap_hit->pipe;
			top = upper[pipe];
			bottom = lower[pipe];

			for (num_rects = drw->num_rects; num_rects--; rect++) {
				int y1 = max(rect->y1, top);
				int y2 = min(rect->y2, bottom);

				if (y1 >= y2)
					continue;

				BEGIN_LP_RING(8);

				OUT_RING(cmd);
				OUT_RING(ropcpp | dst_pitch);
				OUT_RING((y1 << 16) | rect->x1);
				OUT_RING((y2 << 16) | rect->x2);
				OUT_RING(sarea_priv->front_offset);
				OUT_RING((y1 << 16) | rect->x1);
				OUT_RING(src_pitch);
				OUT_RING(sarea_priv->back_offset);

				ADVANCE_LP_RING();
			}
		}
	}

	spin_unlock_irqrestore(&dev->drw_lock, irqflags);
	mutex_unlock(&dev->struct_mutex);
=======
	if (I915_READ(pipeconf) & PIPEACONF_ENABLE)
		return 1;

	return 0;
}
>>>>>>> c07f62e5

/* Called from drm generic code, passed a 'crtc', which
 * we use as a pipe index
 */
u32 i915_get_vblank_counter(struct drm_device *dev, int pipe)
{
	drm_i915_private_t *dev_priv = (drm_i915_private_t *) dev->dev_private;
	unsigned long high_frame;
	unsigned long low_frame;
	u32 high1, high2, low, count;

	high_frame = pipe ? PIPEBFRAMEHIGH : PIPEAFRAMEHIGH;
	low_frame = pipe ? PIPEBFRAMEPIXEL : PIPEAFRAMEPIXEL;

	if (!i915_pipe_enabled(dev, pipe)) {
		DRM_ERROR("trying to get vblank count for disabled pipe %d\n", pipe);
		return 0;
	}

	/*
	 * High & low register fields aren't synchronized, so make sure
	 * we get a low value that's stable across two reads of the high
	 * register.
	 */
	do {
		high1 = ((I915_READ(high_frame) & PIPE_FRAME_HIGH_MASK) >>
			 PIPE_FRAME_HIGH_SHIFT);
		low =  ((I915_READ(low_frame) & PIPE_FRAME_LOW_MASK) >>
			PIPE_FRAME_LOW_SHIFT);
		high2 = ((I915_READ(high_frame) & PIPE_FRAME_HIGH_MASK) >>
			 PIPE_FRAME_HIGH_SHIFT);
	} while (high1 != high2);

	count = (high1 << 8) | low;

	return count;
}

/* Called from drm generic code, passed a 'crtc', which
 * we use as a pipe index
 */
u32 i915_get_vblank_counter(struct drm_device *dev, int pipe)
{
	drm_i915_private_t *dev_priv = (drm_i915_private_t *) dev->dev_private;
	unsigned long high_frame;
	unsigned long low_frame;
	u32 high1, high2, low, count;

	high_frame = pipe ? PIPEBFRAMEHIGH : PIPEAFRAMEHIGH;
	low_frame = pipe ? PIPEBFRAMEPIXEL : PIPEAFRAMEPIXEL;

	if (!i915_pipe_enabled(dev, pipe)) {
		DRM_ERROR("trying to get vblank count for disabled pipe %d\n", pipe);
		return 0;
	}

	/*
	 * High & low register fields aren't synchronized, so make sure
	 * we get a low value that's stable across two reads of the high
	 * register.
	 */
	do {
		high1 = ((I915_READ(high_frame) & PIPE_FRAME_HIGH_MASK) >>
			 PIPE_FRAME_HIGH_SHIFT);
		low =  ((I915_READ(low_frame) & PIPE_FRAME_LOW_MASK) >>
			PIPE_FRAME_LOW_SHIFT);
		high2 = ((I915_READ(high_frame) & PIPE_FRAME_HIGH_MASK) >>
			 PIPE_FRAME_HIGH_SHIFT);
	} while (high1 != high2);

	count = (high1 << 8) | low;

	return count;
}

void
i915_vblank_work_handler(struct work_struct *work)
{
	drm_i915_private_t *dev_priv = container_of(work, drm_i915_private_t,
						    vblank_work);
	struct drm_device *dev = dev_priv->dev;
	unsigned long irqflags;

	if (dev->lock.hw_lock == NULL) {
		i915_vblank_tasklet(dev);
		return;
	}

	spin_lock_irqsave(&dev->tasklet_lock, irqflags);
	dev->locked_tasklet_func = i915_vblank_tasklet;
	spin_unlock_irqrestore(&dev->tasklet_lock, irqflags);

	/* Try to get the lock now, if this fails, the lock
	 * holder will execute the tasklet during unlock
	 */
	if (!drm_lock_take(&dev->lock, DRM_KERNEL_CONTEXT))
		return;

	dev->lock.lock_time = jiffies;
	atomic_inc(&dev->counts[_DRM_STAT_LOCKS]);

	spin_lock_irqsave(&dev->tasklet_lock, irqflags);
	dev->locked_tasklet_func = NULL;
	spin_unlock_irqrestore(&dev->tasklet_lock, irqflags);

	i915_vblank_tasklet(dev);
	drm_lock_free(&dev->lock, DRM_KERNEL_CONTEXT);
}

irqreturn_t i915_driver_irq_handler(DRM_IRQ_ARGS)
{
	struct drm_device *dev = (struct drm_device *) arg;
	drm_i915_private_t *dev_priv = (drm_i915_private_t *) dev->dev_private;
<<<<<<< HEAD
	u32 iir;
	u32 pipea_stats, pipeb_stats;
	int vblank = 0;

	atomic_inc(&dev_priv->irq_received);

	if (dev->pdev->msi_enabled)
		I915_WRITE(IMR, ~0);
	iir = I915_READ(IIR);

	if (iir == 0) {
		if (dev->pdev->msi_enabled) {
			I915_WRITE(IMR, dev_priv->irq_mask_reg);
			(void) I915_READ(IMR);
		}
		return IRQ_NONE;
	}

	/*
	 * Clear the PIPE(A|B)STAT regs before the IIR otherwise
	 * we may get extra interrupts.
	 */
	if (iir & I915_DISPLAY_PIPE_A_EVENT_INTERRUPT) {
		pipea_stats = I915_READ(PIPEASTAT);
		if (!(dev_priv->vblank_pipe & DRM_I915_VBLANK_PIPE_A))
			pipea_stats &= ~(PIPE_START_VBLANK_INTERRUPT_ENABLE |
					 PIPE_VBLANK_INTERRUPT_ENABLE);
		else if (pipea_stats & (PIPE_START_VBLANK_INTERRUPT_STATUS|
					PIPE_VBLANK_INTERRUPT_STATUS)) {
			vblank++;
			drm_handle_vblank(dev, 0);
		}

		I915_WRITE(PIPEASTAT, pipea_stats);
	}
	if (iir & I915_DISPLAY_PIPE_B_EVENT_INTERRUPT) {
		pipeb_stats = I915_READ(PIPEBSTAT);
		/* Ack the event */
		I915_WRITE(PIPEBSTAT, pipeb_stats);

		/* The vblank interrupt gets enabled even if we didn't ask for
		   it, so make sure it's shut down again */
		if (!(dev_priv->vblank_pipe & DRM_I915_VBLANK_PIPE_B))
			pipeb_stats &= ~(PIPE_START_VBLANK_INTERRUPT_ENABLE |
					 PIPE_VBLANK_INTERRUPT_ENABLE);
		else if (pipeb_stats & (PIPE_START_VBLANK_INTERRUPT_STATUS|
					PIPE_VBLANK_INTERRUPT_STATUS)) {
			vblank++;
			drm_handle_vblank(dev, 1);
		}

		if (pipeb_stats & I915_LEGACY_BLC_EVENT_STATUS)
			opregion_asle_intr(dev);
		I915_WRITE(PIPEBSTAT, pipeb_stats);
	}

	I915_WRITE(IIR, iir);
	if (dev->pdev->msi_enabled)
		I915_WRITE(IMR, dev_priv->irq_mask_reg);
	(void) I915_READ(IIR); /* Flush posted writes */

	if (dev_priv->sarea_priv)
		dev_priv->sarea_priv->last_dispatch =
			READ_BREADCRUMB(dev_priv);

	if (iir & I915_USER_INTERRUPT) {
		dev_priv->mm.irq_gem_seqno = i915_get_gem_seqno(dev);
		DRM_WAKEUP(&dev_priv->irq_queue);
	}

	if (iir & I915_ASLE_INTERRUPT)
		opregion_asle_intr(dev);

	if (vblank && dev_priv->swaps_pending > 0)
		schedule_work(&dev_priv->vblank_work);

	return IRQ_HANDLED;
=======
	u32 iir, new_iir;
	u32 pipea_stats, pipeb_stats;
	u32 vblank_status;
	u32 vblank_enable;
	int vblank = 0;
	unsigned long irqflags;
	int irq_received;
	int ret = IRQ_NONE;

	atomic_inc(&dev_priv->irq_received);

	iir = I915_READ(IIR);

	if (IS_I965G(dev)) {
		vblank_status = I915_START_VBLANK_INTERRUPT_STATUS;
		vblank_enable = PIPE_START_VBLANK_INTERRUPT_ENABLE;
	} else {
		vblank_status = I915_VBLANK_INTERRUPT_STATUS;
		vblank_enable = I915_VBLANK_INTERRUPT_ENABLE;
	}

	for (;;) {
		irq_received = iir != 0;

		/* Can't rely on pipestat interrupt bit in iir as it might
		 * have been cleared after the pipestat interrupt was received.
		 * It doesn't set the bit in iir again, but it still produces
		 * interrupts (for non-MSI).
		 */
		spin_lock_irqsave(&dev_priv->user_irq_lock, irqflags);
		pipea_stats = I915_READ(PIPEASTAT);
		pipeb_stats = I915_READ(PIPEBSTAT);
		/*
		 * Clear the PIPE(A|B)STAT regs before the IIR
		 */
		if (pipea_stats & 0x8000ffff) {
			I915_WRITE(PIPEASTAT, pipea_stats);
			irq_received = 1;
		}

		if (pipeb_stats & 0x8000ffff) {
			I915_WRITE(PIPEBSTAT, pipeb_stats);
			irq_received = 1;
		}
		spin_unlock_irqrestore(&dev_priv->user_irq_lock, irqflags);

		if (!irq_received)
			break;

		ret = IRQ_HANDLED;

		I915_WRITE(IIR, iir);
		new_iir = I915_READ(IIR); /* Flush posted writes */

		if (dev_priv->sarea_priv)
			dev_priv->sarea_priv->last_dispatch =
				READ_BREADCRUMB(dev_priv);

		if (iir & I915_USER_INTERRUPT) {
			dev_priv->mm.irq_gem_seqno = i915_get_gem_seqno(dev);
			DRM_WAKEUP(&dev_priv->irq_queue);
		}

		if (pipea_stats & vblank_status) {
			vblank++;
			drm_handle_vblank(dev, 0);
		}

		if (pipeb_stats & vblank_status) {
			vblank++;
			drm_handle_vblank(dev, 1);
		}

		if ((pipeb_stats & I915_LEGACY_BLC_EVENT_STATUS) ||
		    (iir & I915_ASLE_INTERRUPT))
			opregion_asle_intr(dev);

		/* With MSI, interrupts are only generated when iir
		 * transitions from zero to nonzero.  If another bit got
		 * set while we were handling the existing iir bits, then
		 * we would never get another interrupt.
		 *
		 * This is fine on non-MSI as well, as if we hit this path
		 * we avoid exiting the interrupt handler only to generate
		 * another one.
		 *
		 * Note that for MSI this could cause a stray interrupt report
		 * if an interrupt landed in the time between writing IIR and
		 * the posting read.  This should be rare enough to never
		 * trigger the 99% of 100,000 interrupts test for disabling
		 * stray interrupts.
		 */
		iir = new_iir;
	}

	return ret;
>>>>>>> c07f62e5
}

static int i915_emit_irq(struct drm_device * dev)
{
	drm_i915_private_t *dev_priv = dev->dev_private;
	RING_LOCALS;

	i915_kernel_lost_context(dev);

	DRM_DEBUG("\n");

	dev_priv->counter++;
	if (dev_priv->counter > 0x7FFFFFFFUL)
		dev_priv->counter = 1;
	if (dev_priv->sarea_priv)
		dev_priv->sarea_priv->last_enqueue = dev_priv->counter;

<<<<<<< HEAD
	BEGIN_LP_RING(6);
	OUT_RING(MI_STORE_DWORD_INDEX);
	OUT_RING(5 << MI_STORE_DWORD_INDEX_SHIFT);
	OUT_RING(dev_priv->counter);
	OUT_RING(0);
	OUT_RING(0);
=======
	BEGIN_LP_RING(4);
	OUT_RING(MI_STORE_DWORD_INDEX);
	OUT_RING(I915_BREADCRUMB_INDEX << MI_STORE_DWORD_INDEX_SHIFT);
	OUT_RING(dev_priv->counter);
>>>>>>> c07f62e5
	OUT_RING(MI_USER_INTERRUPT);
	ADVANCE_LP_RING();

	return dev_priv->counter;
}

void i915_user_irq_get(struct drm_device *dev)
{
	drm_i915_private_t *dev_priv = (drm_i915_private_t *) dev->dev_private;
	unsigned long irqflags;

	spin_lock_irqsave(&dev_priv->user_irq_lock, irqflags);
	if (dev->irq_enabled && (++dev_priv->user_irq_refcount == 1))
		i915_enable_irq(dev_priv, I915_USER_INTERRUPT);
	spin_unlock_irqrestore(&dev_priv->user_irq_lock, irqflags);
}

void i915_user_irq_put(struct drm_device *dev)
{
	drm_i915_private_t *dev_priv = (drm_i915_private_t *) dev->dev_private;
	unsigned long irqflags;

	spin_lock_irqsave(&dev_priv->user_irq_lock, irqflags);
	BUG_ON(dev->irq_enabled && dev_priv->user_irq_refcount <= 0);
	if (dev->irq_enabled && (--dev_priv->user_irq_refcount == 0))
		i915_disable_irq(dev_priv, I915_USER_INTERRUPT);
	spin_unlock_irqrestore(&dev_priv->user_irq_lock, irqflags);
}

static int i915_wait_irq(struct drm_device * dev, int irq_nr)
{
	drm_i915_private_t *dev_priv = (drm_i915_private_t *) dev->dev_private;
	int ret = 0;

	DRM_DEBUG("irq_nr=%d breadcrumb=%d\n", irq_nr,
		  READ_BREADCRUMB(dev_priv));

	if (READ_BREADCRUMB(dev_priv) >= irq_nr) {
		if (dev_priv->sarea_priv) {
			dev_priv->sarea_priv->last_dispatch =
				READ_BREADCRUMB(dev_priv);
		}
		return 0;
	}

	if (dev_priv->sarea_priv)
		dev_priv->sarea_priv->perf_boxes |= I915_BOX_WAIT;

	i915_user_irq_get(dev);
	DRM_WAIT_ON(ret, dev_priv->irq_queue, 3 * DRM_HZ,
		    READ_BREADCRUMB(dev_priv) >= irq_nr);
	i915_user_irq_put(dev);

	if (ret == -EBUSY) {
		DRM_ERROR("EBUSY -- rec: %d emitted: %d\n",
			  READ_BREADCRUMB(dev_priv), (int)dev_priv->counter);
	}

	if (dev_priv->sarea_priv)
		dev_priv->sarea_priv->last_dispatch =
			READ_BREADCRUMB(dev_priv);

	return ret;
}

/* Needs the lock as it touches the ring.
 */
int i915_irq_emit(struct drm_device *dev, void *data,
			 struct drm_file *file_priv)
{
	drm_i915_private_t *dev_priv = dev->dev_private;
	drm_i915_irq_emit_t *emit = data;
	int result;

	RING_LOCK_TEST_WITH_RETURN(dev, file_priv);

	if (!dev_priv) {
		DRM_ERROR("called with no initialization\n");
		return -EINVAL;
	}
	mutex_lock(&dev->struct_mutex);
	result = i915_emit_irq(dev);
	mutex_unlock(&dev->struct_mutex);

	if (DRM_COPY_TO_USER(emit->irq_seq, &result, sizeof(int))) {
		DRM_ERROR("copy_to_user\n");
		return -EFAULT;
	}

	return 0;
}

/* Doesn't need the hardware lock.
 */
int i915_irq_wait(struct drm_device *dev, void *data,
			 struct drm_file *file_priv)
{
	drm_i915_private_t *dev_priv = dev->dev_private;
	drm_i915_irq_wait_t *irqwait = data;

	if (!dev_priv) {
		DRM_ERROR("called with no initialization\n");
		return -EINVAL;
	}

	return i915_wait_irq(dev, irqwait->irq_seq);
}

/* Called from drm generic code, passed 'crtc' which
 * we use as a pipe index
 */
int i915_enable_vblank(struct drm_device *dev, int pipe)
{
	drm_i915_private_t *dev_priv = (drm_i915_private_t *) dev->dev_private;
<<<<<<< HEAD
	u32	pipestat_reg = 0;
	u32	pipestat;
	u32	interrupt = 0;
	unsigned long irqflags;

	switch (pipe) {
	case 0:
		pipestat_reg = PIPEASTAT;
		interrupt = I915_DISPLAY_PIPE_A_EVENT_INTERRUPT;
		break;
	case 1:
		pipestat_reg = PIPEBSTAT;
		interrupt = I915_DISPLAY_PIPE_B_EVENT_INTERRUPT;
		break;
	default:
		DRM_ERROR("tried to enable vblank on non-existent pipe %d\n",
			  pipe);
		return 0;
	}

	spin_lock_irqsave(&dev_priv->user_irq_lock, irqflags);
	/* Enabling vblank events in IMR comes before PIPESTAT write, or
	 * there's a race where the PIPESTAT vblank bit gets set to 1, so
	 * the OR of enabled PIPESTAT bits goes to 1, so the PIPExEVENT in
	 * ISR flashes to 1, but the IIR bit doesn't get set to 1 because
	 * IMR masks it.  It doesn't ever get set after we clear the masking
	 * in IMR because the ISR bit is edge, not level-triggered, on the
	 * OR of PIPESTAT bits.
	 */
	i915_enable_irq(dev_priv, interrupt);
	pipestat = I915_READ(pipestat_reg);
	if (IS_I965G(dev))
		pipestat |= PIPE_START_VBLANK_INTERRUPT_ENABLE;
	else
		pipestat |= PIPE_VBLANK_INTERRUPT_ENABLE;
	/* Clear any stale interrupt status */
	pipestat |= (PIPE_START_VBLANK_INTERRUPT_STATUS |
		     PIPE_VBLANK_INTERRUPT_STATUS);
	I915_WRITE(pipestat_reg, pipestat);
	(void) I915_READ(pipestat_reg);	/* Posting read */
	spin_unlock_irqrestore(&dev_priv->user_irq_lock, irqflags);

	return 0;
}

/* Called from drm generic code, passed 'crtc' which
 * we use as a pipe index
 */
void i915_disable_vblank(struct drm_device *dev, int pipe)
{
	drm_i915_private_t *dev_priv = (drm_i915_private_t *) dev->dev_private;
	u32	pipestat_reg = 0;
	u32	pipestat;
	u32	interrupt = 0;
	unsigned long irqflags;

	switch (pipe) {
	case 0:
		pipestat_reg = PIPEASTAT;
		interrupt = I915_DISPLAY_PIPE_A_EVENT_INTERRUPT;
		break;
	case 1:
		pipestat_reg = PIPEBSTAT;
		interrupt = I915_DISPLAY_PIPE_B_EVENT_INTERRUPT;
		break;
	default:
		DRM_ERROR("tried to disable vblank on non-existent pipe %d\n",
			  pipe);
		return;
		break;
	}

	spin_lock_irqsave(&dev_priv->user_irq_lock, irqflags);
	i915_disable_irq(dev_priv, interrupt);
	pipestat = I915_READ(pipestat_reg);
	pipestat &= ~(PIPE_START_VBLANK_INTERRUPT_ENABLE |
		      PIPE_VBLANK_INTERRUPT_ENABLE);
	/* Clear any stale interrupt status */
	pipestat |= (PIPE_START_VBLANK_INTERRUPT_STATUS |
		     PIPE_VBLANK_INTERRUPT_STATUS);
	I915_WRITE(pipestat_reg, pipestat);
	(void) I915_READ(pipestat_reg);	/* Posting read */
=======
	unsigned long irqflags;

	spin_lock_irqsave(&dev_priv->user_irq_lock, irqflags);
	if (IS_I965G(dev))
		i915_enable_pipestat(dev_priv, pipe,
				     PIPE_START_VBLANK_INTERRUPT_ENABLE);
	else
		i915_enable_pipestat(dev_priv, pipe,
				     PIPE_VBLANK_INTERRUPT_ENABLE);
	spin_unlock_irqrestore(&dev_priv->user_irq_lock, irqflags);
	return 0;
}

/* Called from drm generic code, passed 'crtc' which
 * we use as a pipe index
 */
void i915_disable_vblank(struct drm_device *dev, int pipe)
{
	drm_i915_private_t *dev_priv = (drm_i915_private_t *) dev->dev_private;
	unsigned long irqflags;

	spin_lock_irqsave(&dev_priv->user_irq_lock, irqflags);
	i915_disable_pipestat(dev_priv, pipe,
			      PIPE_VBLANK_INTERRUPT_ENABLE |
			      PIPE_START_VBLANK_INTERRUPT_ENABLE);
>>>>>>> c07f62e5
	spin_unlock_irqrestore(&dev_priv->user_irq_lock, irqflags);
}

/* Set the vblank monitor pipe
 */
int i915_vblank_pipe_set(struct drm_device *dev, void *data,
			 struct drm_file *file_priv)
{
	drm_i915_private_t *dev_priv = dev->dev_private;

	if (!dev_priv) {
		DRM_ERROR("called with no initialization\n");
		return -EINVAL;
	}

	return 0;
}

int i915_vblank_pipe_get(struct drm_device *dev, void *data,
			 struct drm_file *file_priv)
{
	drm_i915_private_t *dev_priv = dev->dev_private;
	drm_i915_vblank_pipe_t *pipe = data;

	if (!dev_priv) {
		DRM_ERROR("called with no initialization\n");
		return -EINVAL;
	}

	pipe->pipe = DRM_I915_VBLANK_PIPE_A | DRM_I915_VBLANK_PIPE_B;

	return 0;
}

/**
 * Schedule buffer swap at given vertical blank.
 */
int i915_vblank_swap(struct drm_device *dev, void *data,
		     struct drm_file *file_priv)
{
<<<<<<< HEAD
	drm_i915_private_t *dev_priv = dev->dev_private;
	drm_i915_vblank_swap_t *swap = data;
	drm_i915_vbl_swap_t *vbl_swap, *vbl_old;
	unsigned int pipe, seqtype, curseq;
	unsigned long irqflags;
	struct list_head *list;
	int ret;

	if (!dev_priv || !dev_priv->sarea_priv) {
		DRM_ERROR("%s called with no initialization\n", __func__);
		return -EINVAL;
	}

	if (dev_priv->sarea_priv->rotation) {
		DRM_DEBUG("Rotation not supported\n");
		return -EINVAL;
	}

	if (swap->seqtype & ~(_DRM_VBLANK_RELATIVE | _DRM_VBLANK_ABSOLUTE |
			     _DRM_VBLANK_SECONDARY | _DRM_VBLANK_NEXTONMISS)) {
		DRM_ERROR("Invalid sequence type 0x%x\n", swap->seqtype);
		return -EINVAL;
	}

	pipe = (swap->seqtype & _DRM_VBLANK_SECONDARY) ? 1 : 0;

	seqtype = swap->seqtype & (_DRM_VBLANK_RELATIVE | _DRM_VBLANK_ABSOLUTE);

	if (!(dev_priv->vblank_pipe & (1 << pipe))) {
		DRM_ERROR("Invalid pipe %d\n", pipe);
		return -EINVAL;
	}

	spin_lock_irqsave(&dev->drw_lock, irqflags);

	if (!drm_get_drawable_info(dev, swap->drawable)) {
		spin_unlock_irqrestore(&dev->drw_lock, irqflags);
		DRM_DEBUG("Invalid drawable ID %d\n", swap->drawable);
		return -EINVAL;
	}

	spin_unlock_irqrestore(&dev->drw_lock, irqflags);

	/*
	 * We take the ref here and put it when the swap actually completes
	 * in the tasklet.
	 */
	ret = drm_vblank_get(dev, pipe);
	if (ret)
		return ret;
	curseq = drm_vblank_count(dev, pipe);

	if (seqtype == _DRM_VBLANK_RELATIVE)
		swap->sequence += curseq;

	if ((curseq - swap->sequence) <= (1<<23)) {
		if (swap->seqtype & _DRM_VBLANK_NEXTONMISS) {
			swap->sequence = curseq + 1;
		} else {
			DRM_DEBUG("Missed target sequence\n");
			drm_vblank_put(dev, pipe);
			return -EINVAL;
		}
	}

	vbl_swap = drm_calloc(1, sizeof(*vbl_swap), DRM_MEM_DRIVER);

	if (!vbl_swap) {
		DRM_ERROR("Failed to allocate memory to queue swap\n");
		drm_vblank_put(dev, pipe);
		return -ENOMEM;
	}

	vbl_swap->drw_id = swap->drawable;
	vbl_swap->pipe = pipe;
	vbl_swap->sequence = swap->sequence;

	spin_lock_irqsave(&dev_priv->swaps_lock, irqflags);

	list_for_each(list, &dev_priv->vbl_swaps.head) {
		vbl_old = list_entry(list, drm_i915_vbl_swap_t, head);

		if (vbl_old->drw_id == swap->drawable &&
		    vbl_old->pipe == pipe &&
		    vbl_old->sequence == swap->sequence) {
			spin_unlock_irqrestore(&dev_priv->swaps_lock, irqflags);
			drm_vblank_put(dev, pipe);
			drm_free(vbl_swap, sizeof(*vbl_swap), DRM_MEM_DRIVER);
			DRM_DEBUG("Already scheduled\n");
			return 0;
		}
	}

	if (dev_priv->swaps_pending >= 10) {
		DRM_DEBUG("Too many swaps queued\n");
		DRM_DEBUG(" pipe 0: %d pipe 1: %d\n",
			  drm_vblank_count(dev, 0),
			  drm_vblank_count(dev, 1));

		list_for_each(list, &dev_priv->vbl_swaps.head) {
			vbl_old = list_entry(list, drm_i915_vbl_swap_t, head);
			DRM_DEBUG("\tdrw %x pipe %d seq %x\n",
				  vbl_old->drw_id, vbl_old->pipe,
				  vbl_old->sequence);
		}
		spin_unlock_irqrestore(&dev_priv->swaps_lock, irqflags);
		drm_vblank_put(dev, pipe);
		drm_free(vbl_swap, sizeof(*vbl_swap), DRM_MEM_DRIVER);
		return -EBUSY;
	}

	list_add_tail(&vbl_swap->head, &dev_priv->vbl_swaps.head);
	dev_priv->swaps_pending++;

	spin_unlock_irqrestore(&dev_priv->swaps_lock, irqflags);

	return 0;
=======
	/* The delayed swap mechanism was fundamentally racy, and has been
	 * removed.  The model was that the client requested a delayed flip/swap
	 * from the kernel, then waited for vblank before continuing to perform
	 * rendering.  The problem was that the kernel might wake the client
	 * up before it dispatched the vblank swap (since the lock has to be
	 * held while touching the ringbuffer), in which case the client would
	 * clear and start the next frame before the swap occurred, and
	 * flicker would occur in addition to likely missing the vblank.
	 *
	 * In the absence of this ioctl, userland falls back to a correct path
	 * of waiting for a vblank, then dispatching the swap on its own.
	 * Context switching to userland and back is plenty fast enough for
	 * meeting the requirements of vblank swapping.
	 */
	return -EINVAL;
>>>>>>> c07f62e5
}

/* drm_dma.h hooks
*/
void i915_driver_irq_preinstall(struct drm_device * dev)
{
	drm_i915_private_t *dev_priv = (drm_i915_private_t *) dev->dev_private;

	I915_WRITE(HWSTAM, 0xeffe);
<<<<<<< HEAD
	I915_WRITE(IMR, 0xffffffff);
	I915_WRITE(IER, 0x0);
=======
	I915_WRITE(PIPEASTAT, 0);
	I915_WRITE(PIPEBSTAT, 0);
	I915_WRITE(IMR, 0xffffffff);
	I915_WRITE(IER, 0x0);
	(void) I915_READ(IER);
>>>>>>> c07f62e5
}

int i915_driver_irq_postinstall(struct drm_device *dev)
{
	drm_i915_private_t *dev_priv = (drm_i915_private_t *) dev->dev_private;
	int ret, num_pipes = 2;

<<<<<<< HEAD
	spin_lock_init(&dev_priv->swaps_lock);
	INIT_LIST_HEAD(&dev_priv->vbl_swaps.head);
	INIT_WORK(&dev_priv->vblank_work, i915_vblank_work_handler);
	dev_priv->swaps_pending = 0;

	/* Set initial unmasked IRQs to just the selected vblank pipes. */
	dev_priv->irq_mask_reg = ~0;

	ret = drm_vblank_init(dev, num_pipes);
	if (ret)
		return ret;

	dev_priv->vblank_pipe = DRM_I915_VBLANK_PIPE_A | DRM_I915_VBLANK_PIPE_B;
	dev_priv->irq_mask_reg &= ~I915_DISPLAY_PIPE_A_VBLANK_INTERRUPT;
	dev_priv->irq_mask_reg &= ~I915_DISPLAY_PIPE_B_VBLANK_INTERRUPT;

	dev->max_vblank_count = 0xffffff; /* only 24 bits of frame count */

	dev_priv->irq_mask_reg &= I915_INTERRUPT_ENABLE_MASK;

	I915_WRITE(IMR, dev_priv->irq_mask_reg);
	I915_WRITE(IER, I915_INTERRUPT_ENABLE_MASK);
=======
	dev_priv->vblank_pipe = DRM_I915_VBLANK_PIPE_A | DRM_I915_VBLANK_PIPE_B;

	dev->max_vblank_count = 0xffffff; /* only 24 bits of frame count */

	/* Unmask the interrupts that we always want on. */
	dev_priv->irq_mask_reg = ~I915_INTERRUPT_ENABLE_FIX;

	dev_priv->pipestat[0] = 0;
	dev_priv->pipestat[1] = 0;

	/* Disable pipe interrupt enables, clear pending pipe status */
	I915_WRITE(PIPEASTAT, I915_READ(PIPEASTAT) & 0x8000ffff);
	I915_WRITE(PIPEBSTAT, I915_READ(PIPEBSTAT) & 0x8000ffff);
	/* Clear pending interrupt status */
	I915_WRITE(IIR, I915_READ(IIR));

	I915_WRITE(IER, I915_INTERRUPT_ENABLE_MASK);
	I915_WRITE(IMR, dev_priv->irq_mask_reg);
>>>>>>> c07f62e5
	(void) I915_READ(IER);

	opregion_enable_asle(dev);
	DRM_INIT_WAITQUEUE(&dev_priv->irq_queue);

	return 0;
}

void i915_driver_irq_uninstall(struct drm_device * dev)
{
	drm_i915_private_t *dev_priv = (drm_i915_private_t *) dev->dev_private;
<<<<<<< HEAD
	u32 temp;
=======
>>>>>>> c07f62e5

	if (!dev_priv)
		return;

	dev_priv->vblank_pipe = 0;

	I915_WRITE(HWSTAM, 0xffffffff);
<<<<<<< HEAD
	I915_WRITE(IMR, 0xffffffff);
	I915_WRITE(IER, 0x0);

	temp = I915_READ(PIPEASTAT);
	I915_WRITE(PIPEASTAT, temp);
	temp = I915_READ(PIPEBSTAT);
	I915_WRITE(PIPEBSTAT, temp);
	temp = I915_READ(IIR);
	I915_WRITE(IIR, temp);
=======
	I915_WRITE(PIPEASTAT, 0);
	I915_WRITE(PIPEBSTAT, 0);
	I915_WRITE(IMR, 0xffffffff);
	I915_WRITE(IER, 0x0);

	I915_WRITE(PIPEASTAT, I915_READ(PIPEASTAT) & 0x8000ffff);
	I915_WRITE(PIPEBSTAT, I915_READ(PIPEBSTAT) & 0x8000ffff);
	I915_WRITE(IIR, I915_READ(IIR));
>>>>>>> c07f62e5
}<|MERGE_RESOLUTION|>--- conflicted
+++ resolved
@@ -33,11 +33,23 @@
 
 #define MAX_NOPID ((u32)~0)
 
-/** These are the interrupts used by the driver */
-#define I915_INTERRUPT_ENABLE_MASK (I915_USER_INTERRUPT |		\
-				    I915_ASLE_INTERRUPT |		\
-				    I915_DISPLAY_PIPE_A_EVENT_INTERRUPT | \
-				    I915_DISPLAY_PIPE_B_EVENT_INTERRUPT)
+/**
+ * Interrupts that are always left unmasked.
+ *
+ * Since pipe events are edge-triggered from the PIPESTAT register to IIR,
+ * we leave them always unmasked in IMR and then control enabling them through
+ * PIPESTAT alone.
+ */
+#define I915_INTERRUPT_ENABLE_FIX (I915_ASLE_INTERRUPT | \
+				   I915_DISPLAY_PIPE_A_EVENT_INTERRUPT |  \
+				   I915_DISPLAY_PIPE_B_EVENT_INTERRUPT)
+
+/** Interrupts that we mask and unmask at runtime. */
+#define I915_INTERRUPT_ENABLE_VAR (I915_USER_INTERRUPT)
+
+/** These are all of the interrupts used by the driver */
+#define I915_INTERRUPT_ENABLE_MASK (I915_INTERRUPT_ENABLE_FIX | \
+				    I915_INTERRUPT_ENABLE_VAR)
 
 void
 i915_enable_irq(drm_i915_private_t *dev_priv, u32 mask)
@@ -56,6 +68,41 @@
 		dev_priv->irq_mask_reg |= mask;
 		I915_WRITE(IMR, dev_priv->irq_mask_reg);
 		(void) I915_READ(IMR);
+	}
+}
+
+static inline u32
+i915_pipestat(int pipe)
+{
+	if (pipe == 0)
+		return PIPEASTAT;
+	if (pipe == 1)
+		return PIPEBSTAT;
+	BUG_ON(1);
+}
+
+void
+i915_enable_pipestat(drm_i915_private_t *dev_priv, int pipe, u32 mask)
+{
+	if ((dev_priv->pipestat[pipe] & mask) != mask) {
+		u32 reg = i915_pipestat(pipe);
+
+		dev_priv->pipestat[pipe] |= mask;
+		/* Enable the interrupt, clear any pending status */
+		I915_WRITE(reg, dev_priv->pipestat[pipe] | (mask >> 16));
+		(void) I915_READ(reg);
+	}
+}
+
+void
+i915_disable_pipestat(drm_i915_private_t *dev_priv, int pipe, u32 mask)
+{
+	if ((dev_priv->pipestat[pipe] & mask) != 0) {
+		u32 reg = i915_pipestat(pipe);
+
+		dev_priv->pipestat[pipe] &= ~mask;
+		I915_WRITE(reg, dev_priv->pipestat[pipe]);
+		(void) I915_READ(reg);
 	}
 }
 
@@ -79,251 +126,6 @@
 
 	return 0;
 }
-
-/**
- * Interrupts that are always left unmasked.
- *
-<<<<<<< HEAD
- * This function will be called with the HW lock held.
- * Because this function must grab the ring mutex (dev->struct_mutex),
- * it can no longer run at soft irq time. We'll fix this when we do
- * the DRI2 swap buffer work.
- */
-static void i915_vblank_tasklet(struct drm_device *dev)
-{
-	drm_i915_private_t *dev_priv = (drm_i915_private_t *) dev->dev_private;
-	unsigned long irqflags;
-	struct list_head *list, *tmp, hits, *hit;
-	int nhits, nrects, slice[2], upper[2], lower[2], i;
-	unsigned counter[2];
-	struct drm_drawable_info *drw;
-	drm_i915_sarea_t *sarea_priv = dev_priv->sarea_priv;
-	u32 cpp = dev_priv->cpp;
-	u32 cmd = (cpp == 4) ? (XY_SRC_COPY_BLT_CMD |
-				XY_SRC_COPY_BLT_WRITE_ALPHA |
-				XY_SRC_COPY_BLT_WRITE_RGB)
-			     : XY_SRC_COPY_BLT_CMD;
-	u32 src_pitch = sarea_priv->pitch * cpp;
-	u32 dst_pitch = sarea_priv->pitch * cpp;
-	u32 ropcpp = (0xcc << 16) | ((cpp - 1) << 24);
-	RING_LOCALS;
-
-	mutex_lock(&dev->struct_mutex);
-
-	if (IS_I965G(dev) && sarea_priv->front_tiled) {
-		cmd |= XY_SRC_COPY_BLT_DST_TILED;
-		dst_pitch >>= 2;
-	}
-	if (IS_I965G(dev) && sarea_priv->back_tiled) {
-		cmd |= XY_SRC_COPY_BLT_SRC_TILED;
-		src_pitch >>= 2;
-	}
-
-	counter[0] = drm_vblank_count(dev, 0);
-	counter[1] = drm_vblank_count(dev, 1);
-
-	DRM_DEBUG("\n");
-
-	INIT_LIST_HEAD(&hits);
-
-	nhits = nrects = 0;
-
-	spin_lock_irqsave(&dev_priv->swaps_lock, irqflags);
-
-	/* Find buffer swaps scheduled for this vertical blank */
-	list_for_each_safe(list, tmp, &dev_priv->vbl_swaps.head) {
-		drm_i915_vbl_swap_t *vbl_swap =
-			list_entry(list, drm_i915_vbl_swap_t, head);
-		int pipe = vbl_swap->pipe;
-
-		if ((counter[pipe] - vbl_swap->sequence) > (1<<23))
-			continue;
-
-		list_del(list);
-		dev_priv->swaps_pending--;
-		drm_vblank_put(dev, pipe);
-
-		spin_unlock(&dev_priv->swaps_lock);
-		spin_lock(&dev->drw_lock);
-
-		drw = drm_get_drawable_info(dev, vbl_swap->drw_id);
-
-		list_for_each(hit, &hits) {
-			drm_i915_vbl_swap_t *swap_cmp =
-				list_entry(hit, drm_i915_vbl_swap_t, head);
-			struct drm_drawable_info *drw_cmp =
-				drm_get_drawable_info(dev, swap_cmp->drw_id);
-
-			/* Make sure both drawables are still
-			 * around and have some rectangles before
-			 * we look inside to order them for the
-			 * blts below.
-			 */
-			if (drw_cmp && drw_cmp->num_rects > 0 &&
-			    drw && drw->num_rects > 0 &&
-			    drw_cmp->rects[0].y1 > drw->rects[0].y1) {
-				list_add_tail(list, hit);
-				break;
-			}
-		}
-=======
- * Since pipe events are edge-triggered from the PIPESTAT register to IIR,
- * we leave them always unmasked in IMR and then control enabling them through
- * PIPESTAT alone.
- */
-#define I915_INTERRUPT_ENABLE_FIX (I915_ASLE_INTERRUPT | \
-				   I915_DISPLAY_PIPE_A_EVENT_INTERRUPT |  \
-				   I915_DISPLAY_PIPE_B_EVENT_INTERRUPT)
->>>>>>> c07f62e5
-
-/** Interrupts that we mask and unmask at runtime. */
-#define I915_INTERRUPT_ENABLE_VAR (I915_USER_INTERRUPT)
-
-/** These are all of the interrupts used by the driver */
-#define I915_INTERRUPT_ENABLE_MASK (I915_INTERRUPT_ENABLE_FIX | \
-				    I915_INTERRUPT_ENABLE_VAR)
-
-void
-i915_enable_irq(drm_i915_private_t *dev_priv, u32 mask)
-{
-	if ((dev_priv->irq_mask_reg & mask) != 0) {
-		dev_priv->irq_mask_reg &= ~mask;
-		I915_WRITE(IMR, dev_priv->irq_mask_reg);
-		(void) I915_READ(IMR);
-	}
-}
-
-<<<<<<< HEAD
-	if (nhits == 0) {
-		spin_unlock_irqrestore(&dev_priv->swaps_lock, irqflags);
-		mutex_unlock(&dev->struct_mutex);
-		return;
-=======
-static inline void
-i915_disable_irq(drm_i915_private_t *dev_priv, u32 mask)
-{
-	if ((dev_priv->irq_mask_reg & mask) != mask) {
-		dev_priv->irq_mask_reg |= mask;
-		I915_WRITE(IMR, dev_priv->irq_mask_reg);
-		(void) I915_READ(IMR);
->>>>>>> c07f62e5
-	}
-}
-
-static inline u32
-i915_pipestat(int pipe)
-{
-	if (pipe == 0)
-		return PIPEASTAT;
-	if (pipe == 1)
-		return PIPEBSTAT;
-	BUG_ON(1);
-}
-
-void
-i915_enable_pipestat(drm_i915_private_t *dev_priv, int pipe, u32 mask)
-{
-	if ((dev_priv->pipestat[pipe] & mask) != mask) {
-		u32 reg = i915_pipestat(pipe);
-
-		dev_priv->pipestat[pipe] |= mask;
-		/* Enable the interrupt, clear any pending status */
-		I915_WRITE(reg, dev_priv->pipestat[pipe] | (mask >> 16));
-		(void) I915_READ(reg);
-	}
-}
-
-void
-i915_disable_pipestat(drm_i915_private_t *dev_priv, int pipe, u32 mask)
-{
-	if ((dev_priv->pipestat[pipe] & mask) != 0) {
-		u32 reg = i915_pipestat(pipe);
-
-		dev_priv->pipestat[pipe] &= ~mask;
-		I915_WRITE(reg, dev_priv->pipestat[pipe]);
-		(void) I915_READ(reg);
-	}
-}
-
-/**
- * i915_pipe_enabled - check if a pipe is enabled
- * @dev: DRM device
- * @pipe: pipe to check
- *
- * Reading certain registers when the pipe is disabled can hang the chip.
- * Use this routine to make sure the PLL is running and the pipe is active
- * before reading such registers if unsure.
- */
-static int
-i915_pipe_enabled(struct drm_device *dev, int pipe)
-{
-	drm_i915_private_t *dev_priv = (drm_i915_private_t *) dev->dev_private;
-	unsigned long pipeconf = pipe ? PIPEBCONF : PIPEACONF;
-
-<<<<<<< HEAD
-	/* Emit blits for buffer swaps, partitioning both outputs into as many
-	 * slices as there are buffer swaps scheduled in order to avoid tearing
-	 * (based on the assumption that a single buffer swap would always
-	 * complete before scanout starts).
-	 */
-	for (i = 0; i++ < nhits;
-	     upper[0] = lower[0], lower[0] += slice[0],
-	     upper[1] = lower[1], lower[1] += slice[1]) {
-		if (i == nhits)
-			lower[0] = lower[1] = sarea_priv->height;
-
-		list_for_each(hit, &hits) {
-			drm_i915_vbl_swap_t *swap_hit =
-				list_entry(hit, drm_i915_vbl_swap_t, head);
-			struct drm_clip_rect *rect;
-			int num_rects, pipe;
-			unsigned short top, bottom;
-
-			drw = drm_get_drawable_info(dev, swap_hit->drw_id);
-
-			/* The drawable may have been destroyed since
-			 * the vblank swap was queued
-			 */
-			if (!drw)
-				continue;
-
-			rect = drw->rects;
-			pipe = swap_hit->pipe;
-			top = upper[pipe];
-			bottom = lower[pipe];
-
-			for (num_rects = drw->num_rects; num_rects--; rect++) {
-				int y1 = max(rect->y1, top);
-				int y2 = min(rect->y2, bottom);
-
-				if (y1 >= y2)
-					continue;
-
-				BEGIN_LP_RING(8);
-
-				OUT_RING(cmd);
-				OUT_RING(ropcpp | dst_pitch);
-				OUT_RING((y1 << 16) | rect->x1);
-				OUT_RING((y2 << 16) | rect->x2);
-				OUT_RING(sarea_priv->front_offset);
-				OUT_RING((y1 << 16) | rect->x1);
-				OUT_RING(src_pitch);
-				OUT_RING(sarea_priv->back_offset);
-
-				ADVANCE_LP_RING();
-			}
-		}
-	}
-
-	spin_unlock_irqrestore(&dev->drw_lock, irqflags);
-	mutex_unlock(&dev->struct_mutex);
-=======
-	if (I915_READ(pipeconf) & PIPEACONF_ENABLE)
-		return 1;
-
-	return 0;
-}
->>>>>>> c07f62e5
 
 /* Called from drm generic code, passed a 'crtc', which
  * we use as a pipe index
@@ -362,160 +164,10 @@
 	return count;
 }
 
-/* Called from drm generic code, passed a 'crtc', which
- * we use as a pipe index
- */
-u32 i915_get_vblank_counter(struct drm_device *dev, int pipe)
-{
-	drm_i915_private_t *dev_priv = (drm_i915_private_t *) dev->dev_private;
-	unsigned long high_frame;
-	unsigned long low_frame;
-	u32 high1, high2, low, count;
-
-	high_frame = pipe ? PIPEBFRAMEHIGH : PIPEAFRAMEHIGH;
-	low_frame = pipe ? PIPEBFRAMEPIXEL : PIPEAFRAMEPIXEL;
-
-	if (!i915_pipe_enabled(dev, pipe)) {
-		DRM_ERROR("trying to get vblank count for disabled pipe %d\n", pipe);
-		return 0;
-	}
-
-	/*
-	 * High & low register fields aren't synchronized, so make sure
-	 * we get a low value that's stable across two reads of the high
-	 * register.
-	 */
-	do {
-		high1 = ((I915_READ(high_frame) & PIPE_FRAME_HIGH_MASK) >>
-			 PIPE_FRAME_HIGH_SHIFT);
-		low =  ((I915_READ(low_frame) & PIPE_FRAME_LOW_MASK) >>
-			PIPE_FRAME_LOW_SHIFT);
-		high2 = ((I915_READ(high_frame) & PIPE_FRAME_HIGH_MASK) >>
-			 PIPE_FRAME_HIGH_SHIFT);
-	} while (high1 != high2);
-
-	count = (high1 << 8) | low;
-
-	return count;
-}
-
-void
-i915_vblank_work_handler(struct work_struct *work)
-{
-	drm_i915_private_t *dev_priv = container_of(work, drm_i915_private_t,
-						    vblank_work);
-	struct drm_device *dev = dev_priv->dev;
-	unsigned long irqflags;
-
-	if (dev->lock.hw_lock == NULL) {
-		i915_vblank_tasklet(dev);
-		return;
-	}
-
-	spin_lock_irqsave(&dev->tasklet_lock, irqflags);
-	dev->locked_tasklet_func = i915_vblank_tasklet;
-	spin_unlock_irqrestore(&dev->tasklet_lock, irqflags);
-
-	/* Try to get the lock now, if this fails, the lock
-	 * holder will execute the tasklet during unlock
-	 */
-	if (!drm_lock_take(&dev->lock, DRM_KERNEL_CONTEXT))
-		return;
-
-	dev->lock.lock_time = jiffies;
-	atomic_inc(&dev->counts[_DRM_STAT_LOCKS]);
-
-	spin_lock_irqsave(&dev->tasklet_lock, irqflags);
-	dev->locked_tasklet_func = NULL;
-	spin_unlock_irqrestore(&dev->tasklet_lock, irqflags);
-
-	i915_vblank_tasklet(dev);
-	drm_lock_free(&dev->lock, DRM_KERNEL_CONTEXT);
-}
-
 irqreturn_t i915_driver_irq_handler(DRM_IRQ_ARGS)
 {
 	struct drm_device *dev = (struct drm_device *) arg;
 	drm_i915_private_t *dev_priv = (drm_i915_private_t *) dev->dev_private;
-<<<<<<< HEAD
-	u32 iir;
-	u32 pipea_stats, pipeb_stats;
-	int vblank = 0;
-
-	atomic_inc(&dev_priv->irq_received);
-
-	if (dev->pdev->msi_enabled)
-		I915_WRITE(IMR, ~0);
-	iir = I915_READ(IIR);
-
-	if (iir == 0) {
-		if (dev->pdev->msi_enabled) {
-			I915_WRITE(IMR, dev_priv->irq_mask_reg);
-			(void) I915_READ(IMR);
-		}
-		return IRQ_NONE;
-	}
-
-	/*
-	 * Clear the PIPE(A|B)STAT regs before the IIR otherwise
-	 * we may get extra interrupts.
-	 */
-	if (iir & I915_DISPLAY_PIPE_A_EVENT_INTERRUPT) {
-		pipea_stats = I915_READ(PIPEASTAT);
-		if (!(dev_priv->vblank_pipe & DRM_I915_VBLANK_PIPE_A))
-			pipea_stats &= ~(PIPE_START_VBLANK_INTERRUPT_ENABLE |
-					 PIPE_VBLANK_INTERRUPT_ENABLE);
-		else if (pipea_stats & (PIPE_START_VBLANK_INTERRUPT_STATUS|
-					PIPE_VBLANK_INTERRUPT_STATUS)) {
-			vblank++;
-			drm_handle_vblank(dev, 0);
-		}
-
-		I915_WRITE(PIPEASTAT, pipea_stats);
-	}
-	if (iir & I915_DISPLAY_PIPE_B_EVENT_INTERRUPT) {
-		pipeb_stats = I915_READ(PIPEBSTAT);
-		/* Ack the event */
-		I915_WRITE(PIPEBSTAT, pipeb_stats);
-
-		/* The vblank interrupt gets enabled even if we didn't ask for
-		   it, so make sure it's shut down again */
-		if (!(dev_priv->vblank_pipe & DRM_I915_VBLANK_PIPE_B))
-			pipeb_stats &= ~(PIPE_START_VBLANK_INTERRUPT_ENABLE |
-					 PIPE_VBLANK_INTERRUPT_ENABLE);
-		else if (pipeb_stats & (PIPE_START_VBLANK_INTERRUPT_STATUS|
-					PIPE_VBLANK_INTERRUPT_STATUS)) {
-			vblank++;
-			drm_handle_vblank(dev, 1);
-		}
-
-		if (pipeb_stats & I915_LEGACY_BLC_EVENT_STATUS)
-			opregion_asle_intr(dev);
-		I915_WRITE(PIPEBSTAT, pipeb_stats);
-	}
-
-	I915_WRITE(IIR, iir);
-	if (dev->pdev->msi_enabled)
-		I915_WRITE(IMR, dev_priv->irq_mask_reg);
-	(void) I915_READ(IIR); /* Flush posted writes */
-
-	if (dev_priv->sarea_priv)
-		dev_priv->sarea_priv->last_dispatch =
-			READ_BREADCRUMB(dev_priv);
-
-	if (iir & I915_USER_INTERRUPT) {
-		dev_priv->mm.irq_gem_seqno = i915_get_gem_seqno(dev);
-		DRM_WAKEUP(&dev_priv->irq_queue);
-	}
-
-	if (iir & I915_ASLE_INTERRUPT)
-		opregion_asle_intr(dev);
-
-	if (vblank && dev_priv->swaps_pending > 0)
-		schedule_work(&dev_priv->vblank_work);
-
-	return IRQ_HANDLED;
-=======
 	u32 iir, new_iir;
 	u32 pipea_stats, pipeb_stats;
 	u32 vblank_status;
@@ -612,7 +264,6 @@
 	}
 
 	return ret;
->>>>>>> c07f62e5
 }
 
 static int i915_emit_irq(struct drm_device * dev)
@@ -630,19 +281,10 @@
 	if (dev_priv->sarea_priv)
 		dev_priv->sarea_priv->last_enqueue = dev_priv->counter;
 
-<<<<<<< HEAD
-	BEGIN_LP_RING(6);
-	OUT_RING(MI_STORE_DWORD_INDEX);
-	OUT_RING(5 << MI_STORE_DWORD_INDEX_SHIFT);
-	OUT_RING(dev_priv->counter);
-	OUT_RING(0);
-	OUT_RING(0);
-=======
 	BEGIN_LP_RING(4);
 	OUT_RING(MI_STORE_DWORD_INDEX);
 	OUT_RING(I915_BREADCRUMB_INDEX << MI_STORE_DWORD_INDEX_SHIFT);
 	OUT_RING(dev_priv->counter);
->>>>>>> c07f62e5
 	OUT_RING(MI_USER_INTERRUPT);
 	ADVANCE_LP_RING();
 
@@ -757,90 +399,6 @@
 int i915_enable_vblank(struct drm_device *dev, int pipe)
 {
 	drm_i915_private_t *dev_priv = (drm_i915_private_t *) dev->dev_private;
-<<<<<<< HEAD
-	u32	pipestat_reg = 0;
-	u32	pipestat;
-	u32	interrupt = 0;
-	unsigned long irqflags;
-
-	switch (pipe) {
-	case 0:
-		pipestat_reg = PIPEASTAT;
-		interrupt = I915_DISPLAY_PIPE_A_EVENT_INTERRUPT;
-		break;
-	case 1:
-		pipestat_reg = PIPEBSTAT;
-		interrupt = I915_DISPLAY_PIPE_B_EVENT_INTERRUPT;
-		break;
-	default:
-		DRM_ERROR("tried to enable vblank on non-existent pipe %d\n",
-			  pipe);
-		return 0;
-	}
-
-	spin_lock_irqsave(&dev_priv->user_irq_lock, irqflags);
-	/* Enabling vblank events in IMR comes before PIPESTAT write, or
-	 * there's a race where the PIPESTAT vblank bit gets set to 1, so
-	 * the OR of enabled PIPESTAT bits goes to 1, so the PIPExEVENT in
-	 * ISR flashes to 1, but the IIR bit doesn't get set to 1 because
-	 * IMR masks it.  It doesn't ever get set after we clear the masking
-	 * in IMR because the ISR bit is edge, not level-triggered, on the
-	 * OR of PIPESTAT bits.
-	 */
-	i915_enable_irq(dev_priv, interrupt);
-	pipestat = I915_READ(pipestat_reg);
-	if (IS_I965G(dev))
-		pipestat |= PIPE_START_VBLANK_INTERRUPT_ENABLE;
-	else
-		pipestat |= PIPE_VBLANK_INTERRUPT_ENABLE;
-	/* Clear any stale interrupt status */
-	pipestat |= (PIPE_START_VBLANK_INTERRUPT_STATUS |
-		     PIPE_VBLANK_INTERRUPT_STATUS);
-	I915_WRITE(pipestat_reg, pipestat);
-	(void) I915_READ(pipestat_reg);	/* Posting read */
-	spin_unlock_irqrestore(&dev_priv->user_irq_lock, irqflags);
-
-	return 0;
-}
-
-/* Called from drm generic code, passed 'crtc' which
- * we use as a pipe index
- */
-void i915_disable_vblank(struct drm_device *dev, int pipe)
-{
-	drm_i915_private_t *dev_priv = (drm_i915_private_t *) dev->dev_private;
-	u32	pipestat_reg = 0;
-	u32	pipestat;
-	u32	interrupt = 0;
-	unsigned long irqflags;
-
-	switch (pipe) {
-	case 0:
-		pipestat_reg = PIPEASTAT;
-		interrupt = I915_DISPLAY_PIPE_A_EVENT_INTERRUPT;
-		break;
-	case 1:
-		pipestat_reg = PIPEBSTAT;
-		interrupt = I915_DISPLAY_PIPE_B_EVENT_INTERRUPT;
-		break;
-	default:
-		DRM_ERROR("tried to disable vblank on non-existent pipe %d\n",
-			  pipe);
-		return;
-		break;
-	}
-
-	spin_lock_irqsave(&dev_priv->user_irq_lock, irqflags);
-	i915_disable_irq(dev_priv, interrupt);
-	pipestat = I915_READ(pipestat_reg);
-	pipestat &= ~(PIPE_START_VBLANK_INTERRUPT_ENABLE |
-		      PIPE_VBLANK_INTERRUPT_ENABLE);
-	/* Clear any stale interrupt status */
-	pipestat |= (PIPE_START_VBLANK_INTERRUPT_STATUS |
-		     PIPE_VBLANK_INTERRUPT_STATUS);
-	I915_WRITE(pipestat_reg, pipestat);
-	(void) I915_READ(pipestat_reg);	/* Posting read */
-=======
 	unsigned long irqflags;
 
 	spin_lock_irqsave(&dev_priv->user_irq_lock, irqflags);
@@ -866,7 +424,6 @@
 	i915_disable_pipestat(dev_priv, pipe,
 			      PIPE_VBLANK_INTERRUPT_ENABLE |
 			      PIPE_START_VBLANK_INTERRUPT_ENABLE);
->>>>>>> c07f62e5
 	spin_unlock_irqrestore(&dev_priv->user_irq_lock, irqflags);
 }
 
@@ -907,125 +464,6 @@
 int i915_vblank_swap(struct drm_device *dev, void *data,
 		     struct drm_file *file_priv)
 {
-<<<<<<< HEAD
-	drm_i915_private_t *dev_priv = dev->dev_private;
-	drm_i915_vblank_swap_t *swap = data;
-	drm_i915_vbl_swap_t *vbl_swap, *vbl_old;
-	unsigned int pipe, seqtype, curseq;
-	unsigned long irqflags;
-	struct list_head *list;
-	int ret;
-
-	if (!dev_priv || !dev_priv->sarea_priv) {
-		DRM_ERROR("%s called with no initialization\n", __func__);
-		return -EINVAL;
-	}
-
-	if (dev_priv->sarea_priv->rotation) {
-		DRM_DEBUG("Rotation not supported\n");
-		return -EINVAL;
-	}
-
-	if (swap->seqtype & ~(_DRM_VBLANK_RELATIVE | _DRM_VBLANK_ABSOLUTE |
-			     _DRM_VBLANK_SECONDARY | _DRM_VBLANK_NEXTONMISS)) {
-		DRM_ERROR("Invalid sequence type 0x%x\n", swap->seqtype);
-		return -EINVAL;
-	}
-
-	pipe = (swap->seqtype & _DRM_VBLANK_SECONDARY) ? 1 : 0;
-
-	seqtype = swap->seqtype & (_DRM_VBLANK_RELATIVE | _DRM_VBLANK_ABSOLUTE);
-
-	if (!(dev_priv->vblank_pipe & (1 << pipe))) {
-		DRM_ERROR("Invalid pipe %d\n", pipe);
-		return -EINVAL;
-	}
-
-	spin_lock_irqsave(&dev->drw_lock, irqflags);
-
-	if (!drm_get_drawable_info(dev, swap->drawable)) {
-		spin_unlock_irqrestore(&dev->drw_lock, irqflags);
-		DRM_DEBUG("Invalid drawable ID %d\n", swap->drawable);
-		return -EINVAL;
-	}
-
-	spin_unlock_irqrestore(&dev->drw_lock, irqflags);
-
-	/*
-	 * We take the ref here and put it when the swap actually completes
-	 * in the tasklet.
-	 */
-	ret = drm_vblank_get(dev, pipe);
-	if (ret)
-		return ret;
-	curseq = drm_vblank_count(dev, pipe);
-
-	if (seqtype == _DRM_VBLANK_RELATIVE)
-		swap->sequence += curseq;
-
-	if ((curseq - swap->sequence) <= (1<<23)) {
-		if (swap->seqtype & _DRM_VBLANK_NEXTONMISS) {
-			swap->sequence = curseq + 1;
-		} else {
-			DRM_DEBUG("Missed target sequence\n");
-			drm_vblank_put(dev, pipe);
-			return -EINVAL;
-		}
-	}
-
-	vbl_swap = drm_calloc(1, sizeof(*vbl_swap), DRM_MEM_DRIVER);
-
-	if (!vbl_swap) {
-		DRM_ERROR("Failed to allocate memory to queue swap\n");
-		drm_vblank_put(dev, pipe);
-		return -ENOMEM;
-	}
-
-	vbl_swap->drw_id = swap->drawable;
-	vbl_swap->pipe = pipe;
-	vbl_swap->sequence = swap->sequence;
-
-	spin_lock_irqsave(&dev_priv->swaps_lock, irqflags);
-
-	list_for_each(list, &dev_priv->vbl_swaps.head) {
-		vbl_old = list_entry(list, drm_i915_vbl_swap_t, head);
-
-		if (vbl_old->drw_id == swap->drawable &&
-		    vbl_old->pipe == pipe &&
-		    vbl_old->sequence == swap->sequence) {
-			spin_unlock_irqrestore(&dev_priv->swaps_lock, irqflags);
-			drm_vblank_put(dev, pipe);
-			drm_free(vbl_swap, sizeof(*vbl_swap), DRM_MEM_DRIVER);
-			DRM_DEBUG("Already scheduled\n");
-			return 0;
-		}
-	}
-
-	if (dev_priv->swaps_pending >= 10) {
-		DRM_DEBUG("Too many swaps queued\n");
-		DRM_DEBUG(" pipe 0: %d pipe 1: %d\n",
-			  drm_vblank_count(dev, 0),
-			  drm_vblank_count(dev, 1));
-
-		list_for_each(list, &dev_priv->vbl_swaps.head) {
-			vbl_old = list_entry(list, drm_i915_vbl_swap_t, head);
-			DRM_DEBUG("\tdrw %x pipe %d seq %x\n",
-				  vbl_old->drw_id, vbl_old->pipe,
-				  vbl_old->sequence);
-		}
-		spin_unlock_irqrestore(&dev_priv->swaps_lock, irqflags);
-		drm_vblank_put(dev, pipe);
-		drm_free(vbl_swap, sizeof(*vbl_swap), DRM_MEM_DRIVER);
-		return -EBUSY;
-	}
-
-	list_add_tail(&vbl_swap->head, &dev_priv->vbl_swaps.head);
-	dev_priv->swaps_pending++;
-
-	spin_unlock_irqrestore(&dev_priv->swaps_lock, irqflags);
-
-	return 0;
-=======
 	/* The delayed swap mechanism was fundamentally racy, and has been
 	 * removed.  The model was that the client requested a delayed flip/swap
 	 * from the kernel, then waited for vblank before continuing to perform
@@ -1041,7 +479,6 @@
 	 * meeting the requirements of vblank swapping.
 	 */
 	return -EINVAL;
->>>>>>> c07f62e5
 }
 
 /* drm_dma.h hooks
@@ -1051,47 +488,17 @@
 	drm_i915_private_t *dev_priv = (drm_i915_private_t *) dev->dev_private;
 
 	I915_WRITE(HWSTAM, 0xeffe);
-<<<<<<< HEAD
-	I915_WRITE(IMR, 0xffffffff);
-	I915_WRITE(IER, 0x0);
-=======
 	I915_WRITE(PIPEASTAT, 0);
 	I915_WRITE(PIPEBSTAT, 0);
 	I915_WRITE(IMR, 0xffffffff);
 	I915_WRITE(IER, 0x0);
 	(void) I915_READ(IER);
->>>>>>> c07f62e5
 }
 
 int i915_driver_irq_postinstall(struct drm_device *dev)
 {
 	drm_i915_private_t *dev_priv = (drm_i915_private_t *) dev->dev_private;
-	int ret, num_pipes = 2;
-
-<<<<<<< HEAD
-	spin_lock_init(&dev_priv->swaps_lock);
-	INIT_LIST_HEAD(&dev_priv->vbl_swaps.head);
-	INIT_WORK(&dev_priv->vblank_work, i915_vblank_work_handler);
-	dev_priv->swaps_pending = 0;
-
-	/* Set initial unmasked IRQs to just the selected vblank pipes. */
-	dev_priv->irq_mask_reg = ~0;
-
-	ret = drm_vblank_init(dev, num_pipes);
-	if (ret)
-		return ret;
-
-	dev_priv->vblank_pipe = DRM_I915_VBLANK_PIPE_A | DRM_I915_VBLANK_PIPE_B;
-	dev_priv->irq_mask_reg &= ~I915_DISPLAY_PIPE_A_VBLANK_INTERRUPT;
-	dev_priv->irq_mask_reg &= ~I915_DISPLAY_PIPE_B_VBLANK_INTERRUPT;
-
-	dev->max_vblank_count = 0xffffff; /* only 24 bits of frame count */
-
-	dev_priv->irq_mask_reg &= I915_INTERRUPT_ENABLE_MASK;
-
-	I915_WRITE(IMR, dev_priv->irq_mask_reg);
-	I915_WRITE(IER, I915_INTERRUPT_ENABLE_MASK);
-=======
+
 	dev_priv->vblank_pipe = DRM_I915_VBLANK_PIPE_A | DRM_I915_VBLANK_PIPE_B;
 
 	dev->max_vblank_count = 0xffffff; /* only 24 bits of frame count */
@@ -1110,7 +517,6 @@
 
 	I915_WRITE(IER, I915_INTERRUPT_ENABLE_MASK);
 	I915_WRITE(IMR, dev_priv->irq_mask_reg);
->>>>>>> c07f62e5
 	(void) I915_READ(IER);
 
 	opregion_enable_asle(dev);
@@ -1122,10 +528,6 @@
 void i915_driver_irq_uninstall(struct drm_device * dev)
 {
 	drm_i915_private_t *dev_priv = (drm_i915_private_t *) dev->dev_private;
-<<<<<<< HEAD
-	u32 temp;
-=======
->>>>>>> c07f62e5
 
 	if (!dev_priv)
 		return;
@@ -1133,17 +535,6 @@
 	dev_priv->vblank_pipe = 0;
 
 	I915_WRITE(HWSTAM, 0xffffffff);
-<<<<<<< HEAD
-	I915_WRITE(IMR, 0xffffffff);
-	I915_WRITE(IER, 0x0);
-
-	temp = I915_READ(PIPEASTAT);
-	I915_WRITE(PIPEASTAT, temp);
-	temp = I915_READ(PIPEBSTAT);
-	I915_WRITE(PIPEBSTAT, temp);
-	temp = I915_READ(IIR);
-	I915_WRITE(IIR, temp);
-=======
 	I915_WRITE(PIPEASTAT, 0);
 	I915_WRITE(PIPEBSTAT, 0);
 	I915_WRITE(IMR, 0xffffffff);
@@ -1152,5 +543,4 @@
 	I915_WRITE(PIPEASTAT, I915_READ(PIPEASTAT) & 0x8000ffff);
 	I915_WRITE(PIPEBSTAT, I915_READ(PIPEBSTAT) & 0x8000ffff);
 	I915_WRITE(IIR, I915_READ(IIR));
->>>>>>> c07f62e5
 }