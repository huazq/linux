/******************************************************************************
 *
 * This file is provided under a dual BSD/GPLv2 license.  When using or
 * redistributing this file, you may do so under either license.
 *
 * GPL LICENSE SUMMARY
 *
 * Copyright(c) 2012 - 2014 Intel Corporation. All rights reserved.
 * Copyright(c) 2013 - 2015 Intel Mobile Communications GmbH
 * Copyright(c) 2015 - 2017 Intel Deutschland GmbH
 * Copyright(c) 2018 - 2019 Intel Corporation
 *
 * This program is free software; you can redistribute it and/or modify
 * it under the terms of version 2 of the GNU General Public License as
 * published by the Free Software Foundation.
 *
 * This program is distributed in the hope that it will be useful, but
 * WITHOUT ANY WARRANTY; without even the implied warranty of
 * MERCHANTABILITY or FITNESS FOR A PARTICULAR PURPOSE.  See the GNU
 * General Public License for more details.
 *
 * The full GNU General Public License is included in this distribution
 * in the file called COPYING.
 *
 * Contact Information:
 *  Intel Linux Wireless <linuxwifi@intel.com>
 * Intel Corporation, 5200 N.E. Elam Young Parkway, Hillsboro, OR 97124-6497
 *
 * BSD LICENSE
 *
 * Copyright(c) 2012 - 2014 Intel Corporation. All rights reserved.
 * Copyright(c) 2013 - 2015 Intel Mobile Communications GmbH
 * Copyright(c) 2015 - 2017 Intel Deutschland GmbH
 * Copyright(c) 2018 - 2019 Intel Corporation
 * All rights reserved.
 *
 * Redistribution and use in source and binary forms, with or without
 * modification, are permitted provided that the following conditions
 * are met:
 *
 *  * Redistributions of source code must retain the above copyright
 *    notice, this list of conditions and the following disclaimer.
 *  * Redistributions in binary form must reproduce the above copyright
 *    notice, this list of conditions and the following disclaimer in
 *    the documentation and/or other materials provided with the
 *    distribution.
 *  * Neither the name Intel Corporation nor the names of its
 *    contributors may be used to endorse or promote products derived
 *    from this software without specific prior written permission.
 *
 * THIS SOFTWARE IS PROVIDED BY THE COPYRIGHT HOLDERS AND CONTRIBUTORS
 * "AS IS" AND ANY EXPRESS OR IMPLIED WARRANTIES, INCLUDING, BUT NOT
 * LIMITED TO, THE IMPLIED WARRANTIES OF MERCHANTABILITY AND FITNESS FOR
 * A PARTICULAR PURPOSE ARE DISCLAIMED. IN NO EVENT SHALL THE COPYRIGHT
 * OWNER OR CONTRIBUTORS BE LIABLE FOR ANY DIRECT, INDIRECT, INCIDENTAL,
 * SPECIAL, EXEMPLARY, OR CONSEQUENTIAL DAMAGES (INCLUDING, BUT NOT
 * LIMITED TO, PROCUREMENT OF SUBSTITUTE GOODS OR SERVICES; LOSS OF USE,
 * DATA, OR PROFITS; OR BUSINESS INTERRUPTION) HOWEVER CAUSED AND ON ANY
 * THEORY OF LIABILITY, WHETHER IN CONTRACT, STRICT LIABILITY, OR TORT
 * (INCLUDING NEGLIGENCE OR OTHERWISE) ARISING IN ANY WAY OUT OF THE USE
 * OF THIS SOFTWARE, EVEN IF ADVISED OF THE POSSIBILITY OF SUCH DAMAGE.
 *
 *****************************************************************************/

#ifndef __iwl_fw_api_rx_h__
#define __iwl_fw_api_rx_h__

/* API for pre-9000 hardware */

#define IWL_RX_INFO_PHY_CNT 8
#define IWL_RX_INFO_ENERGY_ANT_ABC_IDX 1
#define IWL_RX_INFO_ENERGY_ANT_A_MSK 0x000000ff
#define IWL_RX_INFO_ENERGY_ANT_B_MSK 0x0000ff00
#define IWL_RX_INFO_ENERGY_ANT_C_MSK 0x00ff0000
#define IWL_RX_INFO_ENERGY_ANT_A_POS 0
#define IWL_RX_INFO_ENERGY_ANT_B_POS 8
#define IWL_RX_INFO_ENERGY_ANT_C_POS 16

enum iwl_mac_context_info {
	MAC_CONTEXT_INFO_NONE,
	MAC_CONTEXT_INFO_GSCAN,
};

/**
 * struct iwl_rx_phy_info - phy info
 * (REPLY_RX_PHY_CMD = 0xc0)
 * @non_cfg_phy_cnt: non configurable DSP phy data byte count
 * @cfg_phy_cnt: configurable DSP phy data byte count
 * @stat_id: configurable DSP phy data set ID
 * @reserved1: reserved
 * @system_timestamp: GP2  at on air rise
 * @timestamp: TSF at on air rise
 * @beacon_time_stamp: beacon at on-air rise
 * @phy_flags: general phy flags: band, modulation, ...
 * @channel: channel number
 * @non_cfg_phy: for various implementations of non_cfg_phy
 * @rate_n_flags: RATE_MCS_*
 * @byte_count: frame's byte-count
 * @frame_time: frame's time on the air, based on byte count and frame rate
 *	calculation
 * @mac_active_msk: what MACs were active when the frame was received
 * @mac_context_info: additional info on the context in which the frame was
 *	received as defined in &enum iwl_mac_context_info
 *
 * Before each Rx, the device sends this data. It contains PHY information
 * about the reception of the packet.
 */
struct iwl_rx_phy_info {
	u8 non_cfg_phy_cnt;
	u8 cfg_phy_cnt;
	u8 stat_id;
	u8 reserved1;
	__le32 system_timestamp;
	__le64 timestamp;
	__le32 beacon_time_stamp;
	__le16 phy_flags;
	__le16 channel;
	__le32 non_cfg_phy[IWL_RX_INFO_PHY_CNT];
	__le32 rate_n_flags;
	__le32 byte_count;
	u8 mac_active_msk;
	u8 mac_context_info;
	__le16 frame_time;
} __packed;

/*
 * TCP offload Rx assist info
 *
 * bits 0:3 - reserved
 * bits 4:7 - MIC CRC length
 * bits 8:12 - MAC header length
 * bit 13 - Padding indication
 * bit 14 - A-AMSDU indication
 * bit 15 - Offload enabled
 */
enum iwl_csum_rx_assist_info {
	CSUM_RXA_RESERVED_MASK	= 0x000f,
	CSUM_RXA_MICSIZE_MASK	= 0x00f0,
	CSUM_RXA_HEADERLEN_MASK	= 0x1f00,
	CSUM_RXA_PADD		= BIT(13),
	CSUM_RXA_AMSDU		= BIT(14),
	CSUM_RXA_ENA		= BIT(15)
};

/**
 * struct iwl_rx_mpdu_res_start - phy info
 * @byte_count: byte count of the frame
 * @assist: see &enum iwl_csum_rx_assist_info
 */
struct iwl_rx_mpdu_res_start {
	__le16 byte_count;
	__le16 assist;
} __packed; /* _RX_MPDU_RES_START_API_S_VER_2 */

/**
 * enum iwl_rx_phy_flags - to parse %iwl_rx_phy_info phy_flags
 * @RX_RES_PHY_FLAGS_BAND_24: true if the packet was received on 2.4 band
 * @RX_RES_PHY_FLAGS_MOD_CCK: modulation is CCK
 * @RX_RES_PHY_FLAGS_SHORT_PREAMBLE: true if packet's preamble was short
 * @RX_RES_PHY_FLAGS_NARROW_BAND: narrow band (<20 MHz) receive
 * @RX_RES_PHY_FLAGS_ANTENNA: antenna on which the packet was received
 * @RX_RES_PHY_FLAGS_ANTENNA_POS: antenna bit position
 * @RX_RES_PHY_FLAGS_AGG: set if the packet was part of an A-MPDU
 * @RX_RES_PHY_FLAGS_OFDM_HT: The frame was an HT frame
 * @RX_RES_PHY_FLAGS_OFDM_GF: The frame used GF preamble
 * @RX_RES_PHY_FLAGS_OFDM_VHT: The frame was a VHT frame
 */
enum iwl_rx_phy_flags {
	RX_RES_PHY_FLAGS_BAND_24	= BIT(0),
	RX_RES_PHY_FLAGS_MOD_CCK	= BIT(1),
	RX_RES_PHY_FLAGS_SHORT_PREAMBLE	= BIT(2),
	RX_RES_PHY_FLAGS_NARROW_BAND	= BIT(3),
	RX_RES_PHY_FLAGS_ANTENNA	= (0x7 << 4),
	RX_RES_PHY_FLAGS_ANTENNA_POS	= 4,
	RX_RES_PHY_FLAGS_AGG		= BIT(7),
	RX_RES_PHY_FLAGS_OFDM_HT	= BIT(8),
	RX_RES_PHY_FLAGS_OFDM_GF	= BIT(9),
	RX_RES_PHY_FLAGS_OFDM_VHT	= BIT(10),
};

/**
 * enum iwl_mvm_rx_status - written by fw for each Rx packet
 * @RX_MPDU_RES_STATUS_CRC_OK: CRC is fine
 * @RX_MPDU_RES_STATUS_OVERRUN_OK: there was no RXE overflow
 * @RX_MPDU_RES_STATUS_SRC_STA_FOUND: station was found
 * @RX_MPDU_RES_STATUS_KEY_VALID: key was valid
 * @RX_MPDU_RES_STATUS_KEY_PARAM_OK: key parameters were usable
 * @RX_MPDU_RES_STATUS_ICV_OK: ICV is fine, if not, the packet is destroyed
 * @RX_MPDU_RES_STATUS_MIC_OK: used for CCM alg only. TKIP MIC is checked
 *	in the driver.
 * @RX_MPDU_RES_STATUS_TTAK_OK: TTAK is fine
 * @RX_MPDU_RES_STATUS_MNG_FRAME_REPLAY_ERR:  valid for alg = CCM_CMAC or
 *	alg = CCM only. Checks replay attack for 11w frames. Relevant only if
 *	%RX_MPDU_RES_STATUS_ROBUST_MNG_FRAME is set.
 * @RX_MPDU_RES_STATUS_SEC_NO_ENC: this frame is not encrypted
 * @RX_MPDU_RES_STATUS_SEC_WEP_ENC: this frame is encrypted using WEP
 * @RX_MPDU_RES_STATUS_SEC_CCM_ENC: this frame is encrypted using CCM
 * @RX_MPDU_RES_STATUS_SEC_TKIP_ENC: this frame is encrypted using TKIP
 * @RX_MPDU_RES_STATUS_SEC_EXT_ENC: this frame is encrypted using extension
 *	algorithm
 * @RX_MPDU_RES_STATUS_SEC_CCM_CMAC_ENC: this frame is encrypted using CCM_CMAC
 * @RX_MPDU_RES_STATUS_SEC_ENC_ERR: this frame couldn't be decrypted
 * @RX_MPDU_RES_STATUS_SEC_ENC_MSK: bitmask of the encryption algorithm
 * @RX_MPDU_RES_STATUS_DEC_DONE: this frame has been successfully decrypted
 * @RX_MPDU_RES_STATUS_EXT_IV_BIT_CMP: extended IV (set with TKIP)
 * @RX_MPDU_RES_STATUS_KEY_ID_CMP_BIT: key ID comparison done
 * @RX_MPDU_RES_STATUS_ROBUST_MNG_FRAME: this frame is an 11w management frame
 * @RX_MPDU_RES_STATUS_CSUM_DONE: checksum was done by the hw
 * @RX_MPDU_RES_STATUS_CSUM_OK: checksum found no errors
 * @RX_MPDU_RES_STATUS_STA_ID_MSK: station ID mask
 * @RX_MDPU_RES_STATUS_STA_ID_SHIFT: station ID bit shift
 */
enum iwl_mvm_rx_status {
	RX_MPDU_RES_STATUS_CRC_OK			= BIT(0),
	RX_MPDU_RES_STATUS_OVERRUN_OK			= BIT(1),
	RX_MPDU_RES_STATUS_SRC_STA_FOUND		= BIT(2),
	RX_MPDU_RES_STATUS_KEY_VALID			= BIT(3),
	RX_MPDU_RES_STATUS_KEY_PARAM_OK			= BIT(4),
	RX_MPDU_RES_STATUS_ICV_OK			= BIT(5),
	RX_MPDU_RES_STATUS_MIC_OK			= BIT(6),
	RX_MPDU_RES_STATUS_TTAK_OK			= BIT(7),
	RX_MPDU_RES_STATUS_MNG_FRAME_REPLAY_ERR		= BIT(7),
	RX_MPDU_RES_STATUS_SEC_NO_ENC			= (0 << 8),
	RX_MPDU_RES_STATUS_SEC_WEP_ENC			= (1 << 8),
	RX_MPDU_RES_STATUS_SEC_CCM_ENC			= (2 << 8),
	RX_MPDU_RES_STATUS_SEC_TKIP_ENC			= (3 << 8),
	RX_MPDU_RES_STATUS_SEC_EXT_ENC			= (4 << 8),
	RX_MPDU_RES_STATUS_SEC_CCM_CMAC_ENC		= (6 << 8),
	RX_MPDU_RES_STATUS_SEC_ENC_ERR			= (7 << 8),
	RX_MPDU_RES_STATUS_SEC_ENC_MSK			= (7 << 8),
	RX_MPDU_RES_STATUS_DEC_DONE			= BIT(11),
	RX_MPDU_RES_STATUS_EXT_IV_BIT_CMP		= BIT(13),
	RX_MPDU_RES_STATUS_KEY_ID_CMP_BIT		= BIT(14),
	RX_MPDU_RES_STATUS_ROBUST_MNG_FRAME		= BIT(15),
	RX_MPDU_RES_STATUS_CSUM_DONE			= BIT(16),
	RX_MPDU_RES_STATUS_CSUM_OK			= BIT(17),
	RX_MDPU_RES_STATUS_STA_ID_SHIFT			= 24,
	RX_MPDU_RES_STATUS_STA_ID_MSK			= 0x1f << RX_MDPU_RES_STATUS_STA_ID_SHIFT,
};

/* 9000 series API */
enum iwl_rx_mpdu_mac_flags1 {
	IWL_RX_MDPU_MFLG1_ADDRTYPE_MASK		= 0x03,
	IWL_RX_MPDU_MFLG1_MIC_CRC_LEN_MASK	= 0xf0,
	/* shift should be 4, but the length is measured in 2-byte
	 * words, so shifting only by 3 gives a byte result
	 */
	IWL_RX_MPDU_MFLG1_MIC_CRC_LEN_SHIFT	= 3,
};

enum iwl_rx_mpdu_mac_flags2 {
	/* in 2-byte words */
	IWL_RX_MPDU_MFLG2_HDR_LEN_MASK		= 0x1f,
	IWL_RX_MPDU_MFLG2_PAD			= 0x20,
	IWL_RX_MPDU_MFLG2_AMSDU			= 0x40,
};

enum iwl_rx_mpdu_amsdu_info {
	IWL_RX_MPDU_AMSDU_SUBFRAME_IDX_MASK	= 0x7f,
	IWL_RX_MPDU_AMSDU_LAST_SUBFRAME		= 0x80,
};

enum iwl_rx_l3_proto_values {
	IWL_RX_L3_TYPE_NONE,
	IWL_RX_L3_TYPE_IPV4,
	IWL_RX_L3_TYPE_IPV4_FRAG,
	IWL_RX_L3_TYPE_IPV6_FRAG,
	IWL_RX_L3_TYPE_IPV6,
	IWL_RX_L3_TYPE_IPV6_IN_IPV4,
	IWL_RX_L3_TYPE_ARP,
	IWL_RX_L3_TYPE_EAPOL,
};

#define IWL_RX_L3_PROTO_POS 4

enum iwl_rx_l3l4_flags {
	IWL_RX_L3L4_IP_HDR_CSUM_OK		= BIT(0),
	IWL_RX_L3L4_TCP_UDP_CSUM_OK		= BIT(1),
	IWL_RX_L3L4_TCP_FIN_SYN_RST_PSH		= BIT(2),
	IWL_RX_L3L4_TCP_ACK			= BIT(3),
	IWL_RX_L3L4_L3_PROTO_MASK		= 0xf << IWL_RX_L3_PROTO_POS,
	IWL_RX_L3L4_L4_PROTO_MASK		= 0xf << 8,
	IWL_RX_L3L4_RSS_HASH_MASK		= 0xf << 12,
};

enum iwl_rx_mpdu_status {
	IWL_RX_MPDU_STATUS_CRC_OK		= BIT(0),
	IWL_RX_MPDU_STATUS_OVERRUN_OK		= BIT(1),
	IWL_RX_MPDU_STATUS_SRC_STA_FOUND	= BIT(2),
	IWL_RX_MPDU_STATUS_KEY_VALID		= BIT(3),
	IWL_RX_MPDU_STATUS_KEY_PARAM_OK		= BIT(4),
	IWL_RX_MPDU_STATUS_ICV_OK		= BIT(5),
	IWL_RX_MPDU_STATUS_MIC_OK		= BIT(6),
	IWL_RX_MPDU_RES_STATUS_TTAK_OK		= BIT(7),
	IWL_RX_MPDU_STATUS_SEC_MASK		= 0x7 << 8,
	IWL_RX_MPDU_STATUS_SEC_UNKNOWN		= IWL_RX_MPDU_STATUS_SEC_MASK,
	IWL_RX_MPDU_STATUS_SEC_NONE		= 0x0 << 8,
	IWL_RX_MPDU_STATUS_SEC_WEP		= 0x1 << 8,
	IWL_RX_MPDU_STATUS_SEC_CCM		= 0x2 << 8,
	IWL_RX_MPDU_STATUS_SEC_TKIP		= 0x3 << 8,
	IWL_RX_MPDU_STATUS_SEC_EXT_ENC		= 0x4 << 8,
	IWL_RX_MPDU_STATUS_SEC_GCM		= 0x5 << 8,
	IWL_RX_MPDU_STATUS_DECRYPTED		= BIT(11),
	IWL_RX_MPDU_STATUS_WEP_MATCH		= BIT(12),
	IWL_RX_MPDU_STATUS_EXT_IV_MATCH		= BIT(13),
	IWL_RX_MPDU_STATUS_KEY_ID_MATCH		= BIT(14),
	IWL_RX_MPDU_STATUS_ROBUST_MNG_FRAME	= BIT(15),
};

enum iwl_rx_mpdu_hash_filter {
	IWL_RX_MPDU_HF_A1_HASH_MASK		= 0x3f,
	IWL_RX_MPDU_HF_FILTER_STATUS_MASK	= 0xc0,
};

enum iwl_rx_mpdu_sta_id_flags {
	IWL_RX_MPDU_SIF_STA_ID_MASK		= 0x1f,
	IWL_RX_MPDU_SIF_RRF_ABORT		= 0x20,
	IWL_RX_MPDU_SIF_FILTER_STATUS_MASK	= 0xc0,
};

#define IWL_RX_REORDER_DATA_INVALID_BAID 0x7f

enum iwl_rx_mpdu_reorder_data {
	IWL_RX_MPDU_REORDER_NSSN_MASK		= 0x00000fff,
	IWL_RX_MPDU_REORDER_SN_MASK		= 0x00fff000,
	IWL_RX_MPDU_REORDER_SN_SHIFT		= 12,
	IWL_RX_MPDU_REORDER_BAID_MASK		= 0x7f000000,
	IWL_RX_MPDU_REORDER_BAID_SHIFT		= 24,
	IWL_RX_MPDU_REORDER_BA_OLD_SN		= 0x80000000,
};

enum iwl_rx_mpdu_phy_info {
	IWL_RX_MPDU_PHY_AMPDU		= BIT(5),
	IWL_RX_MPDU_PHY_AMPDU_TOGGLE	= BIT(6),
	IWL_RX_MPDU_PHY_SHORT_PREAMBLE	= BIT(7),
	/* short preamble is only for CCK, for non-CCK overridden by this */
	IWL_RX_MPDU_PHY_NCCK_ADDTL_NTFY	= BIT(7),
	IWL_RX_MPDU_PHY_TSF_OVERLOAD	= BIT(8),
};

enum iwl_rx_mpdu_mac_info {
	IWL_RX_MPDU_PHY_MAC_INDEX_MASK		= 0x0f,
	IWL_RX_MPDU_PHY_PHY_INDEX_MASK		= 0xf0,
};

/* TSF overload low dword */
enum iwl_rx_phy_data0 {
	/* info type: HE any */
	IWL_RX_PHY_DATA0_HE_BEAM_CHNG				= 0x00000001,
	IWL_RX_PHY_DATA0_HE_UPLINK				= 0x00000002,
	IWL_RX_PHY_DATA0_HE_BSS_COLOR_MASK			= 0x000000fc,
	IWL_RX_PHY_DATA0_HE_SPATIAL_REUSE_MASK			= 0x00000f00,
	/* 1 bit reserved */
	IWL_RX_PHY_DATA0_HE_TXOP_DUR_MASK			= 0x000fe000,
	IWL_RX_PHY_DATA0_HE_LDPC_EXT_SYM			= 0x00100000,
	IWL_RX_PHY_DATA0_HE_PRE_FEC_PAD_MASK			= 0x00600000,
	IWL_RX_PHY_DATA0_HE_PE_DISAMBIG				= 0x00800000,
	IWL_RX_PHY_DATA0_HE_DOPPLER				= 0x01000000,
	/* 6 bits reserved */
	IWL_RX_PHY_DATA0_HE_DELIM_EOF				= 0x80000000,
};
<<<<<<< HEAD

enum iwl_rx_phy_info_type {
	IWL_RX_PHY_INFO_TYPE_NONE				= 0,
	IWL_RX_PHY_INFO_TYPE_CCK				= 1,
	IWL_RX_PHY_INFO_TYPE_OFDM_LGCY				= 2,
	IWL_RX_PHY_INFO_TYPE_HT					= 3,
	IWL_RX_PHY_INFO_TYPE_VHT_SU				= 4,
	IWL_RX_PHY_INFO_TYPE_VHT_MU				= 5,
	IWL_RX_PHY_INFO_TYPE_HE_SU				= 6,
	IWL_RX_PHY_INFO_TYPE_HE_MU				= 7,
	IWL_RX_PHY_INFO_TYPE_HE_TB				= 8,
	IWL_RX_PHY_INFO_TYPE_HE_MU_EXT				= 9,
	IWL_RX_PHY_INFO_TYPE_HE_TB_EXT				= 10,
};

=======

enum iwl_rx_phy_info_type {
	IWL_RX_PHY_INFO_TYPE_NONE				= 0,
	IWL_RX_PHY_INFO_TYPE_CCK				= 1,
	IWL_RX_PHY_INFO_TYPE_OFDM_LGCY				= 2,
	IWL_RX_PHY_INFO_TYPE_HT					= 3,
	IWL_RX_PHY_INFO_TYPE_VHT_SU				= 4,
	IWL_RX_PHY_INFO_TYPE_VHT_MU				= 5,
	IWL_RX_PHY_INFO_TYPE_HE_SU				= 6,
	IWL_RX_PHY_INFO_TYPE_HE_MU				= 7,
	IWL_RX_PHY_INFO_TYPE_HE_TB				= 8,
	IWL_RX_PHY_INFO_TYPE_HE_MU_EXT				= 9,
	IWL_RX_PHY_INFO_TYPE_HE_TB_EXT				= 10,
};

>>>>>>> 0ecfebd2
/* TSF overload high dword */
enum iwl_rx_phy_data1 {
	/*
	 * check this first - if TSF overload is set,
	 * see &enum iwl_rx_phy_info_type
	 */
	IWL_RX_PHY_DATA1_INFO_TYPE_MASK				= 0xf0000000,

	/* info type: HT/VHT/HE any */
	IWL_RX_PHY_DATA1_LSIG_LEN_MASK				= 0x0fff0000,

	/* info type: HE MU/MU-EXT */
	IWL_RX_PHY_DATA1_HE_MU_SIGB_COMPRESSION			= 0x00000001,
	IWL_RX_PHY_DATA1_HE_MU_SIBG_SYM_OR_USER_NUM_MASK	= 0x0000001e,

	/* info type: HE any */
	IWL_RX_PHY_DATA1_HE_LTF_NUM_MASK			= 0x000000e0,
	IWL_RX_PHY_DATA1_HE_RU_ALLOC_SEC80			= 0x00000100,
	/* trigger encoded */
	IWL_RX_PHY_DATA1_HE_RU_ALLOC_MASK			= 0x0000fe00,

	/* info type: HE TB/TX-EXT */
	IWL_RX_PHY_DATA1_HE_TB_PILOT_TYPE			= 0x00000001,
	IWL_RX_PHY_DATA1_HE_TB_LOW_SS_MASK			= 0x0000000e,
};

/* goes into Metadata DW 7 */
enum iwl_rx_phy_data2 {
	/* info type: HE MU-EXT */
	/* the a1/a2/... is what the PHY/firmware calls the values */
	IWL_RX_PHY_DATA2_HE_MU_EXT_CH1_RU0		= 0x000000ff, /* a1 */
	IWL_RX_PHY_DATA2_HE_MU_EXT_CH1_RU2		= 0x0000ff00, /* a2 */
	IWL_RX_PHY_DATA2_HE_MU_EXT_CH2_RU0		= 0x00ff0000, /* b1 */
	IWL_RX_PHY_DATA2_HE_MU_EXT_CH2_RU2		= 0xff000000, /* b2 */

	/* info type: HE TB-EXT */
	IWL_RX_PHY_DATA2_HE_TB_EXT_SPTL_REUSE1		= 0x0000000f,
	IWL_RX_PHY_DATA2_HE_TB_EXT_SPTL_REUSE2		= 0x000000f0,
	IWL_RX_PHY_DATA2_HE_TB_EXT_SPTL_REUSE3		= 0x00000f00,
	IWL_RX_PHY_DATA2_HE_TB_EXT_SPTL_REUSE4		= 0x0000f000,
};

/* goes into Metadata DW 8 */
enum iwl_rx_phy_data3 {
	/* info type: HE MU-EXT */
	IWL_RX_PHY_DATA3_HE_MU_EXT_CH1_RU1		= 0x000000ff, /* c1 */
	IWL_RX_PHY_DATA3_HE_MU_EXT_CH1_RU3		= 0x0000ff00, /* c2 */
	IWL_RX_PHY_DATA3_HE_MU_EXT_CH2_RU1		= 0x00ff0000, /* d1 */
	IWL_RX_PHY_DATA3_HE_MU_EXT_CH2_RU3		= 0xff000000, /* d2 */
};

/* goes into Metadata DW 4 high 16 bits */
enum iwl_rx_phy_data4 {
	/* info type: HE MU-EXT */
	IWL_RX_PHY_DATA4_HE_MU_EXT_CH1_CTR_RU			= 0x0001,
	IWL_RX_PHY_DATA4_HE_MU_EXT_CH2_CTR_RU			= 0x0002,
	IWL_RX_PHY_DATA4_HE_MU_EXT_CH1_CRC_OK			= 0x0004,
	IWL_RX_PHY_DATA4_HE_MU_EXT_CH2_CRC_OK			= 0x0008,
	IWL_RX_PHY_DATA4_HE_MU_EXT_SIGB_MCS_MASK		= 0x00f0,
	IWL_RX_PHY_DATA4_HE_MU_EXT_SIGB_DCM			= 0x0100,
	IWL_RX_PHY_DATA4_HE_MU_EXT_PREAMBLE_PUNC_TYPE_MASK	= 0x0600,
};

/**
 * struct iwl_rx_mpdu_desc_v1 - RX MPDU descriptor
 */
struct iwl_rx_mpdu_desc_v1 {
	/* DW7 - carries rss_hash only when rpa_en == 1 */
	union {
		/**
		 * @rss_hash: RSS hash value
		 */
		__le32 rss_hash;

		/**
		 * @phy_data2: depends on info type (see @phy_data1)
		 */
		__le32 phy_data2;
	};

	/* DW8 - carries filter_match only when rpa_en == 1 */
	union {
		/**
		 * @filter_match: filter match value
		 */
		__le32 filter_match;

		/**
		 * @phy_data3: depends on info type (see @phy_data1)
		 */
		__le32 phy_data3;
	};

	/* DW9 */
	/**
	 * @rate_n_flags: RX rate/flags encoding
	 */
	__le32 rate_n_flags;
	/* DW10 */
	/**
	 * @energy_a: energy chain A
	 */
	u8 energy_a;
	/**
	 * @energy_b: energy chain B
	 */
	u8 energy_b;
	/**
	 * @channel: channel number
	 */
	u8 channel;
	/**
	 * @mac_context: MAC context mask
	 */
	u8 mac_context;
	/* DW11 */
	/**
	 * @gp2_on_air_rise: GP2 timer value on air rise (INA)
	 */
	__le32 gp2_on_air_rise;
	/* DW12 & DW13 */
	union {
		/**
		 * @tsf_on_air_rise:
		 * TSF value on air rise (INA), only valid if
		 * %IWL_RX_MPDU_PHY_TSF_OVERLOAD isn't set
		 */
		__le64 tsf_on_air_rise;

		struct {
			/**
			 * @phy_data0: depends on info_type, see @phy_data1
			 */
			__le32 phy_data0;
			/**
			 * @phy_data1: valid only if
			 * %IWL_RX_MPDU_PHY_TSF_OVERLOAD is set,
			 * see &enum iwl_rx_phy_data1.
			 */
			__le32 phy_data1;
		};
	};
} __packed;

/**
 * struct iwl_rx_mpdu_desc_v3 - RX MPDU descriptor
 */
struct iwl_rx_mpdu_desc_v3 {
	/* DW7 - carries filter_match only when rpa_en == 1 */
	union {
		/**
		 * @filter_match: filter match value
		 */
		__le32 filter_match;

		/**
		 * @phy_data2: depends on info type (see @phy_data1)
		 */
		__le32 phy_data2;
	};

	/* DW8 - carries rss_hash only when rpa_en == 1 */
	union {
		/**
		 * @rss_hash: RSS hash value
		 */
		__le32 rss_hash;

		/**
		 * @phy_data3: depends on info type (see @phy_data1)
		 */
		__le32 phy_data3;
	};
	/* DW9 */
	/**
	 * @partial_hash: 31:0 ip/tcp header hash
	 *	w/o some fields (such as IP SRC addr)
	 */
	__le32 partial_hash;
	/* DW10 */
	/**
	 * @raw_xsum: raw xsum value
	 */
	__le32 raw_xsum;
	/* DW11 */
	/**
	 * @rate_n_flags: RX rate/flags encoding
	 */
	__le32 rate_n_flags;
	/* DW12 */
	/**
	 * @energy_a: energy chain A
	 */
	u8 energy_a;
	/**
	 * @energy_b: energy chain B
	 */
	u8 energy_b;
	/**
	 * @channel: channel number
	 */
	u8 channel;
	/**
	 * @mac_context: MAC context mask
	 */
	u8 mac_context;
	/* DW13 */
	/**
	 * @gp2_on_air_rise: GP2 timer value on air rise (INA)
	 */
	__le32 gp2_on_air_rise;
	/* DW14 & DW15 */
	union {
		/**
		 * @tsf_on_air_rise:
		 * TSF value on air rise (INA), only valid if
		 * %IWL_RX_MPDU_PHY_TSF_OVERLOAD isn't set
		 */
		__le64 tsf_on_air_rise;

		struct {
			/**
			 * @phy_data0: depends on info_type, see @phy_data1
			 */
			__le32 phy_data0;
			/**
			 * @phy_data1: valid only if
			 * %IWL_RX_MPDU_PHY_TSF_OVERLOAD is set,
			 * see &enum iwl_rx_phy_data1.
			 */
			__le32 phy_data1;
		};
	};
	/* DW16 & DW17 */
	/**
	 * @reserved: reserved
	 */
	__le32 reserved[2];
} __packed; /* RX_MPDU_RES_START_API_S_VER_3 */

/**
 * struct iwl_rx_mpdu_desc - RX MPDU descriptor
 */
struct iwl_rx_mpdu_desc {
	/* DW2 */
	/**
	 * @mpdu_len: MPDU length
	 */
	__le16 mpdu_len;
	/**
	 * @mac_flags1: &enum iwl_rx_mpdu_mac_flags1
	 */
	u8 mac_flags1;
	/**
	 * @mac_flags2: &enum iwl_rx_mpdu_mac_flags2
	 */
	u8 mac_flags2;
	/* DW3 */
	/**
	 * @amsdu_info: &enum iwl_rx_mpdu_amsdu_info
	 */
	u8 amsdu_info;
	/**
	 * @phy_info: &enum iwl_rx_mpdu_phy_info
	 */
	__le16 phy_info;
	/**
	 * @mac_phy_idx: MAC/PHY index
	 */
	u8 mac_phy_idx;
	/* DW4 - carries csum data only when rpa_en == 1 */
	/**
	 * @raw_csum: raw checksum (alledgedly unreliable)
	 */
	__le16 raw_csum;

	union {
		/**
		 * @l3l4_flags: &enum iwl_rx_l3l4_flags
		 */
		__le16 l3l4_flags;

		/**
		 * @phy_data4: depends on info type, see phy_data1
		 */
		__le16 phy_data4;
	};
	/* DW5 */
	/**
	 * @status: &enum iwl_rx_mpdu_status
	 */
	__le16 status;
	/**
	 * @hash_filter: hash filter value
	 */
	u8 hash_filter;
	/**
	 * @sta_id_flags: &enum iwl_rx_mpdu_sta_id_flags
	 */
	u8 sta_id_flags;
	/* DW6 */
	/**
	 * @reorder_data: &enum iwl_rx_mpdu_reorder_data
	 */
	__le32 reorder_data;

	union {
		struct iwl_rx_mpdu_desc_v1 v1;
		struct iwl_rx_mpdu_desc_v3 v3;
	};
} __packed; /* RX_MPDU_RES_START_API_S_VER_3 */

#define IWL_RX_DESC_SIZE_V1 offsetofend(struct iwl_rx_mpdu_desc, v1)

#define RX_NO_DATA_CHAIN_A_POS		0
#define RX_NO_DATA_CHAIN_A_MSK		(0xff << RX_NO_DATA_CHAIN_A_POS)
#define RX_NO_DATA_CHAIN_B_POS		8
#define RX_NO_DATA_CHAIN_B_MSK		(0xff << RX_NO_DATA_CHAIN_B_POS)
#define RX_NO_DATA_CHANNEL_POS		16
#define RX_NO_DATA_CHANNEL_MSK		(0xff << RX_NO_DATA_CHANNEL_POS)

#define RX_NO_DATA_INFO_TYPE_POS	0
#define RX_NO_DATA_INFO_TYPE_MSK	(0xff << RX_NO_DATA_INFO_TYPE_POS)
#define RX_NO_DATA_INFO_TYPE_NONE	0
#define RX_NO_DATA_INFO_TYPE_RX_ERR	1
#define RX_NO_DATA_INFO_TYPE_NDP	2
#define RX_NO_DATA_INFO_TYPE_MU_UNMATCHED	3
#define RX_NO_DATA_INFO_TYPE_HE_TB_UNMATCHED	4

#define RX_NO_DATA_INFO_ERR_POS		8
#define RX_NO_DATA_INFO_ERR_MSK		(0xff << RX_NO_DATA_INFO_ERR_POS)
#define RX_NO_DATA_INFO_ERR_NONE	0
#define RX_NO_DATA_INFO_ERR_BAD_PLCP	1
#define RX_NO_DATA_INFO_ERR_UNSUPPORTED_RATE	2
#define RX_NO_DATA_INFO_ERR_NO_DELIM		3
#define RX_NO_DATA_INFO_ERR_BAD_MAC_HDR	4

#define RX_NO_DATA_FRAME_TIME_POS	0
#define RX_NO_DATA_FRAME_TIME_MSK	(0xfffff << RX_NO_DATA_FRAME_TIME_POS)

#define RX_NO_DATA_RX_VEC0_HE_NSTS_MSK	0x03800000
#define RX_NO_DATA_RX_VEC0_VHT_NSTS_MSK	0x38000000

#define RX_NO_DATA_CHAIN_A_POS		0
#define RX_NO_DATA_CHAIN_A_MSK		(0xff << RX_NO_DATA_CHAIN_A_POS)
#define RX_NO_DATA_CHAIN_B_POS		8
#define RX_NO_DATA_CHAIN_B_MSK		(0xff << RX_NO_DATA_CHAIN_B_POS)
#define RX_NO_DATA_CHANNEL_POS		16
#define RX_NO_DATA_CHANNEL_MSK		(0xff << RX_NO_DATA_CHANNEL_POS)

#define RX_NO_DATA_INFO_TYPE_POS	0
#define RX_NO_DATA_INFO_TYPE_MSK	(0xff << RX_NO_DATA_INFO_TYPE_POS)
#define RX_NO_DATA_INFO_TYPE_NONE	0
#define RX_NO_DATA_INFO_TYPE_RX_ERR	1
#define RX_NO_DATA_INFO_TYPE_NDP	2
#define RX_NO_DATA_INFO_TYPE_MU_UNMATCHED	3
#define RX_NO_DATA_INFO_TYPE_HE_TB_UNMATCHED	4

#define RX_NO_DATA_INFO_ERR_POS		8
#define RX_NO_DATA_INFO_ERR_MSK		(0xff << RX_NO_DATA_INFO_ERR_POS)
#define RX_NO_DATA_INFO_ERR_NONE	0
#define RX_NO_DATA_INFO_ERR_BAD_PLCP	1
#define RX_NO_DATA_INFO_ERR_UNSUPPORTED_RATE	2
#define RX_NO_DATA_INFO_ERR_NO_DELIM		3
#define RX_NO_DATA_INFO_ERR_BAD_MAC_HDR	4

#define RX_NO_DATA_FRAME_TIME_POS	0
#define RX_NO_DATA_FRAME_TIME_MSK	(0xfffff << RX_NO_DATA_FRAME_TIME_POS)

#define RX_NO_DATA_RX_VEC0_HE_NSTS_MSK	0x03800000
#define RX_NO_DATA_RX_VEC0_VHT_NSTS_MSK	0x38000000

/**
 * struct iwl_rx_no_data - RX no data descriptor
 * @info: 7:0 frame type, 15:8 RX error type
 * @rssi: 7:0 energy chain-A,
 *	15:8 chain-B, measured at FINA time (FINA_ENERGY), 16:23 channel
 * @on_air_rise_time: GP2 during on air rise
 * @fr_time: frame time
 * @rate: rate/mcs of frame
 * @phy_info: &enum iwl_rx_phy_data0 and &enum iwl_rx_phy_info_type
 * @rx_vec: DW-12:9 raw RX vectors from DSP according to modulation type.
 *	for VHT: OFDM_RX_VECTOR_SIGA1_OUT, OFDM_RX_VECTOR_SIGA2_OUT
 *	for HE: OFDM_RX_VECTOR_HE_SIGA1_OUT, OFDM_RX_VECTOR_HE_SIGA2_OUT
 */
struct iwl_rx_no_data {
	__le32 info;
	__le32 rssi;
	__le32 on_air_rise_time;
	__le32 fr_time;
	__le32 rate;
	__le32 phy_info[2];
	__le32 rx_vec[2];
} __packed; /* RX_NO_DATA_NTFY_API_S_VER_1 */

/**
 * struct iwl_rx_no_data - RX no data descriptor
 * @info: 7:0 frame type, 15:8 RX error type
 * @rssi: 7:0 energy chain-A,
 *	15:8 chain-B, measured at FINA time (FINA_ENERGY), 16:23 channel
 * @on_air_rise_time: GP2 during on air rise
 * @fr_time: frame time
 * @rate: rate/mcs of frame
 * @phy_info: &enum iwl_rx_phy_data0 and &enum iwl_rx_phy_info_type
 * @rx_vec: DW-12:9 raw RX vectors from DSP according to modulation type.
 *	for VHT: OFDM_RX_VECTOR_SIGA1_OUT, OFDM_RX_VECTOR_SIGA2_OUT
 *	for HE: OFDM_RX_VECTOR_HE_SIGA1_OUT, OFDM_RX_VECTOR_HE_SIGA2_OUT
 */
struct iwl_rx_no_data {
	__le32 info;
	__le32 rssi;
	__le32 on_air_rise_time;
	__le32 fr_time;
	__le32 rate;
	__le32 phy_info[2];
	__le32 rx_vec[2];
} __packed; /* RX_NO_DATA_NTFY_API_S_VER_1 */

struct iwl_frame_release {
	u8 baid;
	u8 reserved;
	__le16 nssn;
};

enum iwl_rss_hash_func_en {
	IWL_RSS_HASH_TYPE_IPV4_TCP,
	IWL_RSS_HASH_TYPE_IPV4_UDP,
	IWL_RSS_HASH_TYPE_IPV4_PAYLOAD,
	IWL_RSS_HASH_TYPE_IPV6_TCP,
	IWL_RSS_HASH_TYPE_IPV6_UDP,
	IWL_RSS_HASH_TYPE_IPV6_PAYLOAD,
};

#define IWL_RSS_HASH_KEY_CNT 10
#define IWL_RSS_INDIRECTION_TABLE_SIZE 128
#define IWL_RSS_ENABLE 1

/**
 * struct iwl_rss_config_cmd - RSS (Receive Side Scaling) configuration
 *
 * @flags: 1 - enable, 0 - disable
 * @hash_mask: Type of RSS to use. Values are from %iwl_rss_hash_func_en
 * @reserved: reserved
 * @secret_key: 320 bit input of random key configuration from driver
 * @indirection_table: indirection table
 */
struct iwl_rss_config_cmd {
	__le32 flags;
	u8 hash_mask;
	u8 reserved[3];
	__le32 secret_key[IWL_RSS_HASH_KEY_CNT];
	u8 indirection_table[IWL_RSS_INDIRECTION_TABLE_SIZE];
} __packed; /* RSS_CONFIG_CMD_API_S_VER_1 */

#define IWL_MULTI_QUEUE_SYNC_MSG_MAX_SIZE 128
#define IWL_MULTI_QUEUE_SYNC_SENDER_POS 0
#define IWL_MULTI_QUEUE_SYNC_SENDER_MSK 0xf

/**
 * struct iwl_rxq_sync_cmd - RXQ notification trigger
 *
 * @flags: flags of the notification. bit 0:3 are the sender queue
 * @rxq_mask: rx queues to send the notification on
 * @count: number of bytes in payload, should be DWORD aligned
 * @payload: data to send to rx queues
 */
struct iwl_rxq_sync_cmd {
	__le32 flags;
	__le32 rxq_mask;
	__le32 count;
	u8 payload[];
} __packed; /* MULTI_QUEUE_DRV_SYNC_HDR_CMD_API_S_VER_1 */

/**
 * struct iwl_rxq_sync_notification - Notification triggered by RXQ
 * sync command
 *
 * @count: number of bytes in payload
 * @payload: data to send to rx queues
 */
struct iwl_rxq_sync_notification {
	__le32 count;
	u8 payload[];
} __packed; /* MULTI_QUEUE_DRV_SYNC_HDR_CMD_API_S_VER_1 */

/**
 * enum iwl_mvm_rxq_notif_type - Internal message identifier
 *
 * @IWL_MVM_RXQ_EMPTY: empty sync notification
 * @IWL_MVM_RXQ_NOTIF_DEL_BA: notify RSS queues of delBA
 */
enum iwl_mvm_rxq_notif_type {
	IWL_MVM_RXQ_EMPTY,
	IWL_MVM_RXQ_NOTIF_DEL_BA,
};

/**
 * struct iwl_mvm_internal_rxq_notif - Internal representation of the data sent
 * in &iwl_rxq_sync_cmd. Should be DWORD aligned.
 * FW is agnostic to the payload, so there are no endianity requirements.
 *
 * @type: value from &iwl_mvm_rxq_notif_type
 * @sync: ctrl path is waiting for all notifications to be received
 * @cookie: internal cookie to identify old notifications
 * @data: payload
 */
struct iwl_mvm_internal_rxq_notif {
	u16 type;
	u16 sync;
	u32 cookie;
	u8 data[];
} __packed;

/**
 * enum iwl_mvm_pm_event - type of station PM event
 * @IWL_MVM_PM_EVENT_AWAKE: station woke up
 * @IWL_MVM_PM_EVENT_ASLEEP: station went to sleep
 * @IWL_MVM_PM_EVENT_UAPSD: station sent uAPSD trigger
 * @IWL_MVM_PM_EVENT_PS_POLL: station sent PS-Poll
 */
enum iwl_mvm_pm_event {
	IWL_MVM_PM_EVENT_AWAKE,
	IWL_MVM_PM_EVENT_ASLEEP,
	IWL_MVM_PM_EVENT_UAPSD,
	IWL_MVM_PM_EVENT_PS_POLL,
}; /* PEER_PM_NTFY_API_E_VER_1 */

/**
 * struct iwl_mvm_pm_state_notification - station PM state notification
 * @sta_id: station ID of the station changing state
 * @type: the new powersave state, see &enum iwl_mvm_pm_event
 */
struct iwl_mvm_pm_state_notification {
	u8 sta_id;
	u8 type;
	/* private: */
	__le16 reserved;
} __packed; /* PEER_PM_NTFY_API_S_VER_1 */

#define BA_WINDOW_STREAMS_MAX		16
#define BA_WINDOW_STATUS_TID_MSK	0x000F
#define BA_WINDOW_STATUS_STA_ID_POS	4
#define BA_WINDOW_STATUS_STA_ID_MSK	0x01F0
#define BA_WINDOW_STATUS_VALID_MSK	BIT(9)

/**
 * struct iwl_ba_window_status_notif - reordering window's status notification
 * @bitmap: bitmap of received frames [start_seq_num + 0]..[start_seq_num + 63]
 * @ra_tid: bit 3:0 - TID, bit 8:4 - STA_ID, bit 9 - valid
 * @start_seq_num: the start sequence number of the bitmap
 * @mpdu_rx_count: the number of received MPDUs since entering D0i3
 */
struct iwl_ba_window_status_notif {
	__le64 bitmap[BA_WINDOW_STREAMS_MAX];
	__le16 ra_tid[BA_WINDOW_STREAMS_MAX];
	__le32 start_seq_num[BA_WINDOW_STREAMS_MAX];
	__le16 mpdu_rx_count[BA_WINDOW_STREAMS_MAX];
} __packed; /* BA_WINDOW_STATUS_NTFY_API_S_VER_1 */

/**
 * struct iwl_rfh_queue_config - RX queue configuration
 * @q_num: Q num
 * @enable: enable queue
 * @reserved: alignment
 * @urbd_stts_wrptr: DMA address of urbd_stts_wrptr
 * @fr_bd_cb: DMA address of freeRB table
 * @ur_bd_cb: DMA address of used RB table
 * @fr_bd_wid: Initial index of the free table
 */
struct iwl_rfh_queue_data {
	u8 q_num;
	u8 enable;
	__le16 reserved;
	__le64 urbd_stts_wrptr;
	__le64 fr_bd_cb;
	__le64 ur_bd_cb;
	__le32 fr_bd_wid;
} __packed; /* RFH_QUEUE_CONFIG_S_VER_1 */

/**
 * struct iwl_rfh_queue_config - RX queue configuration
 * @num_queues: number of queues configured
 * @reserved: alignment
 * @data: DMA addresses per-queue
 */
struct iwl_rfh_queue_config {
	u8 num_queues;
	u8 reserved[3];
	struct iwl_rfh_queue_data data[];
} __packed; /* RFH_QUEUE_CONFIG_API_S_VER_1 */

#endif /* __iwl_fw_api_rx_h__ */<|MERGE_RESOLUTION|>--- conflicted
+++ resolved
@@ -359,7 +359,6 @@
 	/* 6 bits reserved */
 	IWL_RX_PHY_DATA0_HE_DELIM_EOF				= 0x80000000,
 };
-<<<<<<< HEAD
 
 enum iwl_rx_phy_info_type {
 	IWL_RX_PHY_INFO_TYPE_NONE				= 0,
@@ -375,23 +374,6 @@
 	IWL_RX_PHY_INFO_TYPE_HE_TB_EXT				= 10,
 };
 
-=======
-
-enum iwl_rx_phy_info_type {
-	IWL_RX_PHY_INFO_TYPE_NONE				= 0,
-	IWL_RX_PHY_INFO_TYPE_CCK				= 1,
-	IWL_RX_PHY_INFO_TYPE_OFDM_LGCY				= 2,
-	IWL_RX_PHY_INFO_TYPE_HT					= 3,
-	IWL_RX_PHY_INFO_TYPE_VHT_SU				= 4,
-	IWL_RX_PHY_INFO_TYPE_VHT_MU				= 5,
-	IWL_RX_PHY_INFO_TYPE_HE_SU				= 6,
-	IWL_RX_PHY_INFO_TYPE_HE_MU				= 7,
-	IWL_RX_PHY_INFO_TYPE_HE_TB				= 8,
-	IWL_RX_PHY_INFO_TYPE_HE_MU_EXT				= 9,
-	IWL_RX_PHY_INFO_TYPE_HE_TB_EXT				= 10,
-};
-
->>>>>>> 0ecfebd2
 /* TSF overload high dword */
 enum iwl_rx_phy_data1 {
 	/*
@@ -735,35 +717,6 @@
 #define RX_NO_DATA_RX_VEC0_HE_NSTS_MSK	0x03800000
 #define RX_NO_DATA_RX_VEC0_VHT_NSTS_MSK	0x38000000
 
-#define RX_NO_DATA_CHAIN_A_POS		0
-#define RX_NO_DATA_CHAIN_A_MSK		(0xff << RX_NO_DATA_CHAIN_A_POS)
-#define RX_NO_DATA_CHAIN_B_POS		8
-#define RX_NO_DATA_CHAIN_B_MSK		(0xff << RX_NO_DATA_CHAIN_B_POS)
-#define RX_NO_DATA_CHANNEL_POS		16
-#define RX_NO_DATA_CHANNEL_MSK		(0xff << RX_NO_DATA_CHANNEL_POS)
-
-#define RX_NO_DATA_INFO_TYPE_POS	0
-#define RX_NO_DATA_INFO_TYPE_MSK	(0xff << RX_NO_DATA_INFO_TYPE_POS)
-#define RX_NO_DATA_INFO_TYPE_NONE	0
-#define RX_NO_DATA_INFO_TYPE_RX_ERR	1
-#define RX_NO_DATA_INFO_TYPE_NDP	2
-#define RX_NO_DATA_INFO_TYPE_MU_UNMATCHED	3
-#define RX_NO_DATA_INFO_TYPE_HE_TB_UNMATCHED	4
-
-#define RX_NO_DATA_INFO_ERR_POS		8
-#define RX_NO_DATA_INFO_ERR_MSK		(0xff << RX_NO_DATA_INFO_ERR_POS)
-#define RX_NO_DATA_INFO_ERR_NONE	0
-#define RX_NO_DATA_INFO_ERR_BAD_PLCP	1
-#define RX_NO_DATA_INFO_ERR_UNSUPPORTED_RATE	2
-#define RX_NO_DATA_INFO_ERR_NO_DELIM		3
-#define RX_NO_DATA_INFO_ERR_BAD_MAC_HDR	4
-
-#define RX_NO_DATA_FRAME_TIME_POS	0
-#define RX_NO_DATA_FRAME_TIME_MSK	(0xfffff << RX_NO_DATA_FRAME_TIME_POS)
-
-#define RX_NO_DATA_RX_VEC0_HE_NSTS_MSK	0x03800000
-#define RX_NO_DATA_RX_VEC0_VHT_NSTS_MSK	0x38000000
-
 /**
  * struct iwl_rx_no_data - RX no data descriptor
  * @info: 7:0 frame type, 15:8 RX error type
@@ -787,29 +740,6 @@
 	__le32 rx_vec[2];
 } __packed; /* RX_NO_DATA_NTFY_API_S_VER_1 */
 
-/**
- * struct iwl_rx_no_data - RX no data descriptor
- * @info: 7:0 frame type, 15:8 RX error type
- * @rssi: 7:0 energy chain-A,
- *	15:8 chain-B, measured at FINA time (FINA_ENERGY), 16:23 channel
- * @on_air_rise_time: GP2 during on air rise
- * @fr_time: frame time
- * @rate: rate/mcs of frame
- * @phy_info: &enum iwl_rx_phy_data0 and &enum iwl_rx_phy_info_type
- * @rx_vec: DW-12:9 raw RX vectors from DSP according to modulation type.
- *	for VHT: OFDM_RX_VECTOR_SIGA1_OUT, OFDM_RX_VECTOR_SIGA2_OUT
- *	for HE: OFDM_RX_VECTOR_HE_SIGA1_OUT, OFDM_RX_VECTOR_HE_SIGA2_OUT
- */
-struct iwl_rx_no_data {
-	__le32 info;
-	__le32 rssi;
-	__le32 on_air_rise_time;
-	__le32 fr_time;
-	__le32 rate;
-	__le32 phy_info[2];
-	__le32 rx_vec[2];
-} __packed; /* RX_NO_DATA_NTFY_API_S_VER_1 */
-
 struct iwl_frame_release {
 	u8 baid;
 	u8 reserved;
