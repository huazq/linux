--- conflicted
+++ resolved
@@ -691,69 +691,6 @@
 	node_set_perf_attrs(mem_nid, &target->hmem_attrs[access], access);
 }
 
-<<<<<<< HEAD
-=======
-static void hmat_register_target_device(struct memory_target *target,
-		struct resource *r)
-{
-	/* define a clean / non-busy resource for the platform device */
-	struct resource res = {
-		.start = r->start,
-		.end = r->end,
-		.flags = IORESOURCE_MEM,
-	};
-	struct platform_device *pdev;
-	struct memregion_info info;
-	int rc, id;
-
-	rc = region_intersects(res.start, resource_size(&res), IORESOURCE_MEM,
-			IORES_DESC_SOFT_RESERVED);
-	if (rc != REGION_INTERSECTS)
-		return;
-
-	id = memregion_alloc(GFP_KERNEL);
-	if (id < 0) {
-		pr_err("memregion allocation failure for %pr\n", &res);
-		return;
-	}
-
-	pdev = platform_device_alloc("hmem", id);
-	if (!pdev) {
-		pr_err("hmem device allocation failure for %pr\n", &res);
-		goto out_pdev;
-	}
-
-	pdev->dev.numa_node = pxm_to_online_node(target->memory_pxm);
-	info = (struct memregion_info) {
-		.target_node = pxm_to_node(target->memory_pxm),
-	};
-	rc = platform_device_add_data(pdev, &info, sizeof(info));
-	if (rc < 0) {
-		pr_err("hmem memregion_info allocation failure for %pr\n", &res);
-		goto out_pdev;
-	}
-
-	rc = platform_device_add_resources(pdev, &res, 1);
-	if (rc < 0) {
-		pr_err("hmem resource allocation failure for %pr\n", &res);
-		goto out_resource;
-	}
-
-	rc = platform_device_add(pdev);
-	if (rc < 0) {
-		dev_err(&pdev->dev, "device add failed for %pr\n", &res);
-		goto out_resource;
-	}
-
-	return;
-
-out_resource:
-	put_device(&pdev->dev);
-out_pdev:
-	memregion_free(id);
-}
-
->>>>>>> 8be2362d
 static void hmat_register_target_devices(struct memory_target *target)
 {
 	struct resource *res;
@@ -766,7 +703,7 @@
 		return;
 
 	for (res = target->memregions.child; res; res = res->sibling) {
-		int target_nid = acpi_map_pxm_to_node(target->memory_pxm);
+		int target_nid = pxm_to_node(target->memory_pxm);
 
 		hmem_register_device(target_nid, res);
 	}
