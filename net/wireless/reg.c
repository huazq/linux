--- conflicted
+++ resolved
@@ -752,11 +752,7 @@
 		snprintf(max_antenna_gain, 32, "%d", power_rule->max_antenna_gain);
 
 	REG_DBG_PRINT("Updating information on frequency %d MHz "
-<<<<<<< HEAD
-		      "for %d a MHz width channel with regulatory rule:\n",
-=======
 		      "for a %d MHz width channel with regulatory rule:\n",
->>>>>>> 33af8813
 		      chan->center_freq,
 		      KHZ_TO_MHZ(desired_bw_khz));
 
