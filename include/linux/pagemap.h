--- conflicted
+++ resolved
@@ -523,18 +523,6 @@
 }
 
 extern void put_and_wait_on_page_locked(struct page *page);
-<<<<<<< HEAD
-
-/* 
- * Wait for a page to complete writeback
- */
-static inline void wait_on_page_writeback(struct page *page)
-{
-	if (PageWriteback(page))
-		wait_on_page_bit(page, PG_writeback);
-}
-=======
->>>>>>> 0ecfebd2
 
 void wait_on_page_writeback(struct page *page);
 extern void end_page_writeback(struct page *page);
