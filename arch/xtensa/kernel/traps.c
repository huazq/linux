--- conflicted
+++ resolved
@@ -588,17 +588,10 @@
 		size_t line_len = sf->len - sf->off > STACK_DUMP_LINE_SIZE ?
 			STACK_DUMP_LINE_SIZE : sf->len - sf->off;
 		bool arrow = sf->off == 0;
-<<<<<<< HEAD
 
 		if (frame && frame->sp == (unsigned long)(sf->sp + sf->off))
 			arrow = true;
 
-=======
-
-		if (frame && frame->sp == (unsigned long)(sf->sp + sf->off))
-			arrow = true;
-
->>>>>>> 269f399d
 		__memcpy(line, sf->sp + sf->off, line_len);
 		print_hex_dump(sf->loglvl, arrow ? "> " : "  ", DUMP_PREFIX_NONE,
 			       STACK_DUMP_LINE_SIZE, STACK_DUMP_ENTRY_SIZE,
