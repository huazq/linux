// SPDX-License-Identifier: GPL-2.0-or-later
/*
 * Copyright (C) 2010 "Wu Zhangjin" <wuzhangjin@gmail.com>
 */

#include <sys/types.h>
#include <sys/stat.h>
#include <errno.h>
#include <stdint.h>
#include <stdio.h>
#include <stdlib.h>
<<<<<<< HEAD
#include "../../../../include/linux/sizes.h"
=======
#include <linux/sizes.h>
>>>>>>> 0ecfebd2

int main(int argc, char *argv[])
{
	unsigned long long vmlinux_size, vmlinux_load_addr, vmlinuz_load_addr;
	struct stat sb;

	if (argc != 3) {
		fprintf(stderr, "Usage: %s <pathname> <vmlinux_load_addr>\n",
				argv[0]);
		return EXIT_FAILURE;
	}

	if (stat(argv[1], &sb) == -1) {
		perror("stat");
		return EXIT_FAILURE;
	}

	/* Convert hex characters to dec number */
	errno = 0;
	if (sscanf(argv[2], "%llx", &vmlinux_load_addr) != 1) {
		if (errno != 0)
			perror("sscanf");
		else
			fprintf(stderr, "No matching characters\n");

		return EXIT_FAILURE;
	}

	vmlinux_size = (uint64_t)sb.st_size;
	vmlinuz_load_addr = vmlinux_load_addr + vmlinux_size;

	/*
	 * Align with 64KB: KEXEC needs load sections to be aligned to PAGE_SIZE,
	 * which may be as large as 64KB depending on the kernel configuration.
	 */

	vmlinuz_load_addr += (SZ_64K - vmlinux_size % SZ_64K);

	printf("0x%llx\n", vmlinuz_load_addr);

	return EXIT_SUCCESS;
}<|MERGE_RESOLUTION|>--- conflicted
+++ resolved
@@ -9,11 +9,7 @@
 #include <stdint.h>
 #include <stdio.h>
 #include <stdlib.h>
-<<<<<<< HEAD
-#include "../../../../include/linux/sizes.h"
-=======
 #include <linux/sizes.h>
->>>>>>> 0ecfebd2
 
 int main(int argc, char *argv[])
 {
