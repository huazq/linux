--- conflicted
+++ resolved
@@ -1302,7 +1302,6 @@
 
 	# signal addresses race test
 	reset
-<<<<<<< HEAD
 	pm_nl_set_limits $ns1 4 4
 	pm_nl_set_limits $ns2 4 4
 	pm_nl_add_endpoint $ns1 10.0.1.1 flags signal
@@ -1313,23 +1312,10 @@
 	pm_nl_add_endpoint $ns2 10.0.2.2 flags signal
 	pm_nl_add_endpoint $ns2 10.0.3.2 flags signal
 	pm_nl_add_endpoint $ns2 10.0.4.2 flags signal
-	run_tests $ns1 $ns2 10.0.1.1
-=======
-	ip netns exec $ns1 ./pm_nl_ctl limits 4 4
-	ip netns exec $ns2 ./pm_nl_ctl limits 4 4
-	ip netns exec $ns1 ./pm_nl_ctl add 10.0.1.1 flags signal
-	ip netns exec $ns1 ./pm_nl_ctl add 10.0.2.1 flags signal
-	ip netns exec $ns1 ./pm_nl_ctl add 10.0.3.1 flags signal
-	ip netns exec $ns1 ./pm_nl_ctl add 10.0.4.1 flags signal
-	ip netns exec $ns2 ./pm_nl_ctl add 10.0.1.2 flags signal
-	ip netns exec $ns2 ./pm_nl_ctl add 10.0.2.2 flags signal
-	ip netns exec $ns2 ./pm_nl_ctl add 10.0.3.2 flags signal
-	ip netns exec $ns2 ./pm_nl_ctl add 10.0.4.2 flags signal
 
 	# the peer could possibly miss some addr notification, allow retransmission
 	ip netns exec $ns1 sysctl -q net.mptcp.add_addr_timeout=1
 	run_tests $ns1 $ns2 10.0.1.1 0 0 0 slow
->>>>>>> d8152cfe
 	chk_join_nr "signal addresses race test" 3 3 3
 
 	# the server will not signal the address terminating
